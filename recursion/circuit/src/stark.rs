--- conflicted
+++ resolved
@@ -383,17 +383,6 @@
             challenger_val.observe_slice(&public_values_field.to_vec());
         });
 
-<<<<<<< HEAD
-        let permutation_challenges = (0..2)
-            .map(|_| challenger_val.sample_ext_element::<EF>())
-            .collect::<Vec<_>>();
-=======
-        // Observe the public input digest
-        let pv_digest_field_elms: Vec<F> =
-            PublicValuesDigest::<Word<F>>::new(proof.public_values_digest).into();
-        challenger_val.observe_slice(&pv_digest_field_elms);
->>>>>>> 13c36fb9
-
         let mut builder = Builder::<OuterConfig>::default();
         let mut challenger = MultiField32ChallengerVariable::new(&mut builder);
 
