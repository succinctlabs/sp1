use std::iter::once;

use poseidon2_skinny::WIDTH;
use serde::{Deserialize, Serialize};
use sp1_derive::AlignedBorrow;
use sp1_recursion_core::air::Block;

pub mod alu_base;
pub mod alu_ext;
pub mod builder;
pub mod exp_reverse_bits;
pub mod fri_fold;
pub mod machine;
pub mod mem;
pub mod poseidon2_skinny;
pub mod program;
pub mod runtime;

pub use runtime::*;

#[derive(AlignedBorrow, Clone, Copy, Debug, PartialEq, Eq, Hash, Serialize, Deserialize)]
#[repr(C)]
pub struct Address<F>(pub F);

// -------------------------------------------------------------------------------------------------

/// The inputs and outputs to an operation of the base field ALU.
#[derive(Clone, Copy, Debug, PartialEq, Eq, Serialize, Deserialize)]
pub struct BaseAluIo<V> {
    pub out: V,
    pub in1: V,
    pub in2: V,
}

pub type BaseAluEvent<F> = BaseAluIo<F>;

/// An instruction invoking the extension field ALU.
#[derive(Clone, Debug, Serialize, Deserialize)]
pub struct BaseAluInstr<F> {
    pub opcode: BaseAluOpcode,
    pub mult: F,
    pub addrs: BaseAluIo<Address<F>>,
}

// -------------------------------------------------------------------------------------------------

/// The inputs and outputs to an operation of the extension field ALU.
#[derive(Clone, Copy, Debug, PartialEq, Eq, Serialize, Deserialize)]
pub struct ExtAluIo<V> {
    pub out: V,
    pub in1: V,
    pub in2: V,
}

pub type ExtAluEvent<F> = ExtAluIo<Block<F>>;

/// An instruction invoking the extension field ALU.
#[derive(Clone, Debug, Serialize, Deserialize)]
pub struct ExtAluInstr<F> {
    pub opcode: ExtAluOpcode,
    pub mult: F,
    pub addrs: ExtAluIo<Address<F>>,
}

// -------------------------------------------------------------------------------------------------

/// The inputs and outputs to the manual memory management/memory initialization table.
#[derive(Clone, Copy, Debug, PartialEq, Eq, Serialize, Deserialize)]
pub struct MemIo<V> {
    pub inner: V,
}

#[derive(Clone, Copy, Debug, PartialEq, Eq, Serialize, Deserialize)]
pub struct MemInstr<F> {
    pub addrs: MemIo<Address<F>>,
    pub vals: MemIo<Block<F>>,
    pub mult: F,
    pub kind: MemAccessKind,
}

pub type MemEvent<F> = MemIo<Block<F>>;

// -------------------------------------------------------------------------------------------------

#[derive(Clone, Copy, Debug, PartialEq, Eq, Serialize, Deserialize)]
pub enum MemAccessKind {
    Read,
    Write,
}

/// The inputs and outputs to a Poseidon2 permutation.
#[derive(Clone, Copy, Debug, PartialEq, Eq, Serialize, Deserialize)]
pub struct Poseidon2Io<V> {
    pub input: [V; WIDTH],
    pub output: [V; WIDTH],
}

/// An instruction invoking the Poseidon2 permutation.
#[derive(Clone, Debug, Serialize, Deserialize)]
pub struct Poseidon2WideInstr<F> {
    pub addrs: Poseidon2Io<Address<F>>,
    pub mults: [F; WIDTH],
}

pub type Poseidon2WideEvent<F> = Poseidon2Io<F>;

/// The inputs and outputs to an exp-reverse-bits operation.
#[derive(Clone, Debug, PartialEq, Eq, Serialize, Deserialize)]
pub struct ExpReverseBitsIo<V> {
    pub base: V,
    // The bits of the exponent in little-endian order in a vec.
    pub exp: Vec<V>,
    pub result: V,
}

/// An instruction invoking the exp-reverse-bits operation.
#[derive(Clone, Debug, Serialize, Deserialize)]
pub struct ExpReverseBitsInstr<F> {
    pub addrs: ExpReverseBitsIo<Address<F>>,
    pub mult: F,
}

<<<<<<< HEAD
#[derive(Clone, Debug, PartialEq, Eq, Serialize, Deserialize)]
=======
/// The event encoding the inputs and outputs of an exp-reverse-bits operation. The `len` operand is
/// now stored as the length of the `exp` field.
#[derive(AlignedBorrow, Clone, Debug, PartialEq, Eq, Serialize, Deserialize)]
>>>>>>> 7dccf9ba
pub struct ExpReverseBitsEvent<F> {
    pub base: F,
    pub exp: Vec<F>,
    pub result: F,
}

#[derive(AlignedBorrow, Clone, Debug, PartialEq, Eq, Serialize, Deserialize)]
pub struct FriFoldIo<V> {
    pub ext_single: FriFoldExtSingleIo<Block<V>>,
    pub ext_vec: FriFoldExtVecIo<Vec<Block<V>>>,
    pub base_single: FriFoldBaseIo<V>,
}

/// The extension-field-valued single inputs to the FRI fold operation.
#[derive(AlignedBorrow, Clone, Debug, PartialEq, Eq, Serialize, Deserialize)]
pub struct FriFoldExtSingleIo<V> {
    pub z: V,
    pub alpha: V,
}

/// The extension-field-valued vector inputs to the FRI fold operation.
#[derive(AlignedBorrow, Clone, Debug, PartialEq, Eq, Serialize, Deserialize)]
pub struct FriFoldExtVecIo<V> {
    pub mat_opening: V,
    pub ps_at_z: V,
    pub alpha_pow_input: V,
    pub ro_input: V,
    pub alpha_pow_output: V,
    pub ro_output: V,
}

/// The base-field-valued inputs to the FRI fold operation.
#[derive(AlignedBorrow, Clone, Debug, PartialEq, Eq, Serialize, Deserialize)]
pub struct FriFoldBaseIo<V> {
    pub x: V,
}

/// An instruction invoking the FRI fold operation. Addresses for extension field elements are of the
/// same type as for base field elements.
#[derive(AlignedBorrow, Clone, Debug, PartialEq, Eq, Serialize, Deserialize)]
pub struct FriFoldInstr<F> {
    pub base_single_addrs: FriFoldBaseIo<Address<F>>,
    pub ext_single_addrs: FriFoldExtSingleIo<Address<F>>,
    pub ext_vec_addrs: FriFoldExtVecIo<Vec<Address<F>>>,
    pub alpha_pow_mults: Vec<F>,
    pub ro_mults: Vec<F>,
}

/// The event encoding the data of a single iteration within the FRI fold operation.
/// For any given event, we are accessing a single element of the `Vec` inputs, so that the event
/// is not a type alias for `FriFoldIo` like many of the other events.
#[derive(Clone, Debug, PartialEq, Eq, Serialize, Deserialize)]
pub struct FriFoldEvent<F> {
    pub base_single: FriFoldBaseIo<F>,
    pub ext_single: FriFoldExtSingleIo<Block<F>>,
    pub ext_vec: FriFoldExtVecIo<Block<F>>,
}<|MERGE_RESOLUTION|>--- conflicted
+++ resolved
@@ -120,20 +120,16 @@
     pub mult: F,
 }
 
-<<<<<<< HEAD
-#[derive(Clone, Debug, PartialEq, Eq, Serialize, Deserialize)]
-=======
 /// The event encoding the inputs and outputs of an exp-reverse-bits operation. The `len` operand is
 /// now stored as the length of the `exp` field.
-#[derive(AlignedBorrow, Clone, Debug, PartialEq, Eq, Serialize, Deserialize)]
->>>>>>> 7dccf9ba
+#[derive(Clone, Debug, PartialEq, Eq, Serialize, Deserialize)]
 pub struct ExpReverseBitsEvent<F> {
     pub base: F,
     pub exp: Vec<F>,
     pub result: F,
 }
 
-#[derive(AlignedBorrow, Clone, Debug, PartialEq, Eq, Serialize, Deserialize)]
+#[derive(Clone, Debug, PartialEq, Eq, Serialize, Deserialize)]
 pub struct FriFoldIo<V> {
     pub ext_single: FriFoldExtSingleIo<Block<V>>,
     pub ext_vec: FriFoldExtVecIo<Vec<Block<V>>>,
@@ -141,14 +137,14 @@
 }
 
 /// The extension-field-valued single inputs to the FRI fold operation.
-#[derive(AlignedBorrow, Clone, Debug, PartialEq, Eq, Serialize, Deserialize)]
+#[derive(Clone, Debug, PartialEq, Eq, Serialize, Deserialize)]
 pub struct FriFoldExtSingleIo<V> {
     pub z: V,
     pub alpha: V,
 }
 
 /// The extension-field-valued vector inputs to the FRI fold operation.
-#[derive(AlignedBorrow, Clone, Debug, PartialEq, Eq, Serialize, Deserialize)]
+#[derive(Clone, Debug, PartialEq, Eq, Serialize, Deserialize)]
 pub struct FriFoldExtVecIo<V> {
     pub mat_opening: V,
     pub ps_at_z: V,
