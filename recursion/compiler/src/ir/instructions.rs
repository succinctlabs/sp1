use super::{Array, FriFoldInput, MemIndex, Ptr, TracedVec};
use super::{Config, Ext, Felt, Usize, Var};

/// An intermeddiate instruction set for implementing programs.
///
/// Programs written in the DSL can compile both to the recursive zkVM and the R1CS or Plonk-ish
/// circuits.
#[derive(Debug, Clone)]
pub enum DslIr<C: Config> {
    // Immediates.
    ImmV(Var<C::N>, C::N),
    ImmF(Felt<C::F>, C::F),
    ImmE(Ext<C::F, C::EF>, C::EF),

    // Additions.
    AddV(Var<C::N>, Var<C::N>, Var<C::N>),
    AddVI(Var<C::N>, Var<C::N>, C::N),
    AddF(Felt<C::F>, Felt<C::F>, Felt<C::F>),
    AddFI(Felt<C::F>, Felt<C::F>, C::F),
    AddE(Ext<C::F, C::EF>, Ext<C::F, C::EF>, Ext<C::F, C::EF>),
    AddEI(Ext<C::F, C::EF>, Ext<C::F, C::EF>, C::EF),
    AddEF(Ext<C::F, C::EF>, Ext<C::F, C::EF>, Felt<C::F>),
    AddEFI(Ext<C::F, C::EF>, Ext<C::F, C::EF>, C::F),
    AddEFFI(Ext<C::F, C::EF>, Felt<C::F>, C::EF),

    // Subtractions.
    SubV(Var<C::N>, Var<C::N>, Var<C::N>),
    SubVI(Var<C::N>, Var<C::N>, C::N),
    SubVIN(Var<C::N>, C::N, Var<C::N>),
    SubF(Felt<C::F>, Felt<C::F>, Felt<C::F>),
    SubFI(Felt<C::F>, Felt<C::F>, C::F),
    SubFIN(Felt<C::F>, C::F, Felt<C::F>),
    SubE(Ext<C::F, C::EF>, Ext<C::F, C::EF>, Ext<C::F, C::EF>),
    SubEI(Ext<C::F, C::EF>, Ext<C::F, C::EF>, C::EF),
    SubEIN(Ext<C::F, C::EF>, C::EF, Ext<C::F, C::EF>),
    SubEFI(Ext<C::F, C::EF>, Ext<C::F, C::EF>, C::F),
    SubEF(Ext<C::F, C::EF>, Ext<C::F, C::EF>, Felt<C::F>),

    // Multiplications.
    MulV(Var<C::N>, Var<C::N>, Var<C::N>),
    MulVI(Var<C::N>, Var<C::N>, C::N),
    MulF(Felt<C::F>, Felt<C::F>, Felt<C::F>),
    MulFI(Felt<C::F>, Felt<C::F>, C::F),
    MulE(Ext<C::F, C::EF>, Ext<C::F, C::EF>, Ext<C::F, C::EF>),
    MulEI(Ext<C::F, C::EF>, Ext<C::F, C::EF>, C::EF),
    MulEFI(Ext<C::F, C::EF>, Ext<C::F, C::EF>, C::F),
    MulEF(Ext<C::F, C::EF>, Ext<C::F, C::EF>, Felt<C::F>),

    // Divisions.
    DivF(Felt<C::F>, Felt<C::F>, Felt<C::F>),
    DivFI(Felt<C::F>, Felt<C::F>, C::F),
    DivFIN(Felt<C::F>, C::F, Felt<C::F>),
    DivE(Ext<C::F, C::EF>, Ext<C::F, C::EF>, Ext<C::F, C::EF>),
    DivEI(Ext<C::F, C::EF>, Ext<C::F, C::EF>, C::EF),
    DivEIN(Ext<C::F, C::EF>, C::EF, Ext<C::F, C::EF>),
    DivEFI(Ext<C::F, C::EF>, Ext<C::F, C::EF>, C::F),
    DivEFIN(Ext<C::F, C::EF>, C::F, Ext<C::F, C::EF>),
    DivEF(Ext<C::F, C::EF>, Ext<C::F, C::EF>, Felt<C::F>),

    // Negations.
    NegV(Var<C::N>, Var<C::N>),
    NegF(Felt<C::F>, Felt<C::F>),
    NegE(Ext<C::F, C::EF>, Ext<C::F, C::EF>),
    InvV(Var<C::N>, Var<C::N>),
    InvF(Felt<C::F>, Felt<C::F>),
    InvE(Ext<C::F, C::EF>, Ext<C::F, C::EF>),

    // Control flow.
    For(
        Usize<C::N>,
        Usize<C::N>,
        C::N,
        Var<C::N>,
        TracedVec<DslIr<C>>,
    ),
    IfEq(
        Var<C::N>,
        Var<C::N>,
        TracedVec<DslIr<C>>,
        TracedVec<DslIr<C>>,
    ),
    IfNe(
        Var<C::N>,
        Var<C::N>,
        TracedVec<DslIr<C>>,
        TracedVec<DslIr<C>>,
    ),
    IfEqI(Var<C::N>, C::N, TracedVec<DslIr<C>>, TracedVec<DslIr<C>>),
    IfNeI(Var<C::N>, C::N, TracedVec<DslIr<C>>, TracedVec<DslIr<C>>),
    Break,

    // Assertions.
    AssertEqV(Var<C::N>, Var<C::N>),
    AssertNeV(Var<C::N>, Var<C::N>),
    AssertEqF(Felt<C::F>, Felt<C::F>),
    AssertNeF(Felt<C::F>, Felt<C::F>),
    AssertEqE(Ext<C::F, C::EF>, Ext<C::F, C::EF>),
    AssertNeE(Ext<C::F, C::EF>, Ext<C::F, C::EF>),
    AssertEqVI(Var<C::N>, C::N),
    AssertNeVI(Var<C::N>, C::N),
    AssertEqFI(Felt<C::F>, C::F),
    AssertNeFI(Felt<C::F>, C::F),
    AssertEqEI(Ext<C::F, C::EF>, C::EF),
    AssertNeEI(Ext<C::F, C::EF>, C::EF),

    // Memory instructions.
    /// Allocate (ptr, len, size) a memory slice of length len
    Alloc(Ptr<C::N>, Usize<C::N>, usize),
    /// Load variable (var, ptr, index)
    LoadV(Var<C::N>, Ptr<C::N>, MemIndex<C::N>),
    /// Load field element (var, ptr, index)
    LoadF(Felt<C::F>, Ptr<C::N>, MemIndex<C::N>),
    /// Load extension field
    LoadE(Ext<C::F, C::EF>, Ptr<C::N>, MemIndex<C::N>),
    /// Store variable at address
    StoreV(Var<C::N>, Ptr<C::N>, MemIndex<C::N>),
    /// Store field element at adress
    StoreF(Felt<C::F>, Ptr<C::N>, MemIndex<C::N>),
    /// Store extension field at adress
    StoreE(Ext<C::F, C::EF>, Ptr<C::N>, MemIndex<C::N>),

    // Bits.
    Num2BitsV(Array<C, Var<C::N>>, Usize<C::N>),
    Num2BitsF(Array<C, Var<C::N>>, Felt<C::F>),
    CircuitNum2BitsV(Var<C::N>, usize, Vec<Var<C::N>>),
    CircuitNum2BitsF(Felt<C::F>, Vec<Var<C::N>>),
    ReverseBitsLen(Usize<C::N>, Usize<C::N>, Usize<C::N>),

    // Hashing.
    Poseidon2PermuteBabyBear(Array<C, Felt<C::F>>, Array<C, Felt<C::F>>),
    Poseidon2CompressBabyBear(
        Array<C, Felt<C::F>>,
        Array<C, Felt<C::F>>,
        Array<C, Felt<C::F>>,
    ),
    CircuitPoseidon2Permute([Var<C::N>; 3]),

    // Miscellaneous instructions.
    HintBitsU(Array<C, Var<C::N>>, Usize<C::N>),
    HintBitsV(Array<C, Var<C::N>>, Var<C::N>),
    HintBitsF(Array<C, Var<C::N>>, Felt<C::F>),
    PrintV(Var<C::N>),
    PrintF(Felt<C::F>),
    PrintE(Ext<C::F, C::EF>),
    Error(),
    TwoAdicGenerator(Felt<C::F>, Usize<C::N>),
    ExpUsizeV(Var<C::N>, Var<C::N>, Usize<C::N>),
    ExpUsizeF(Felt<C::F>, Felt<C::F>, Usize<C::N>),
    Ext2Felt(Array<C, Felt<C::F>>, Ext<C::F, C::EF>),
    HintLen(Var<C::N>),
    HintVars(Array<C, Var<C::N>>),
    HintFelts(Array<C, Felt<C::F>>),
    HintExts(Array<C, Ext<C::F, C::EF>>),
    WitnessVar(Var<C::N>, u32),
    WitnessFelt(Felt<C::F>, u32),
    WitnessExt(Ext<C::F, C::EF>, u32),
<<<<<<< HEAD
    Commit(Felt<C::F>, Var<C::N>),
=======
    Commit(Array<C, Felt<C::F>>),

    // Public inputs for circuits.
    CircuitCommitVkeyHash(Var<C::N>),
    CircuitCommitCommitedValuesDigest(Var<C::N>),

>>>>>>> efbcc092
    // FRI specific instructions.
    FriFold(Var<C::N>, Array<C, FriFoldInput<C>>),
    CircuitSelectV(Var<C::N>, Var<C::N>, Var<C::N>, Var<C::N>),
    CircuitSelectF(Var<C::N>, Felt<C::F>, Felt<C::F>, Felt<C::F>),
    CircuitSelectE(
        Var<C::N>,
        Ext<C::F, C::EF>,
        Ext<C::F, C::EF>,
        Ext<C::F, C::EF>,
    ),
    CircuitExt2Felt([Felt<C::F>; 4], Ext<C::F, C::EF>),

    // Debugging instructions.
    LessThan(Var<C::N>, Var<C::N>, Var<C::N>),
    CycleTracker(String),
}<|MERGE_RESOLUTION|>--- conflicted
+++ resolved
@@ -154,16 +154,12 @@
     WitnessVar(Var<C::N>, u32),
     WitnessFelt(Felt<C::F>, u32),
     WitnessExt(Ext<C::F, C::EF>, u32),
-<<<<<<< HEAD
     Commit(Felt<C::F>, Var<C::N>),
-=======
-    Commit(Array<C, Felt<C::F>>),
 
     // Public inputs for circuits.
     CircuitCommitVkeyHash(Var<C::N>),
     CircuitCommitCommitedValuesDigest(Var<C::N>),
 
->>>>>>> efbcc092
     // FRI specific instructions.
     FriFold(Var<C::N>, Array<C, FriFoldInput<C>>),
     CircuitSelectV(Var<C::N>, Var<C::N>, Var<C::N>, Var<C::N>),
