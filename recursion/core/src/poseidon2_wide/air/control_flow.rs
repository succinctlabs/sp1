--- conflicted
+++ resolved
@@ -246,12 +246,7 @@
             absorb_builder
                 .when(local_control_flow.is_syscall_row)
                 .assert_eq(
-<<<<<<< HEAD
-                    local_hash_workspace.syscall_state_cursor
-                        + local_syscall_params.absorb().input_len
-=======
-                    local_hash_workspace.state_cursor + local_syscall_params.absorb().len
->>>>>>> a5a636ca
+                    local_hash_workspace.state_cursor + local_syscall_params.absorb().input_len
                         - AB::Expr::one(),
                     local_hash_workspace.num_remaining_rows * AB::Expr::from_canonical_usize(RATE)
                         + local_hash_workspace.last_row_ending_cursor,
