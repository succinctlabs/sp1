use p3_air::AirBuilder;
use p3_field::AbstractField;

use crate::{
    air::SP1RecursionAirBuilder,
    memory::MemoryCols,
    poseidon2_wide::{
        columns::{
            control_flow::ControlFlow, memory::Memory, opcode_workspace::OpcodeWorkspace,
            syscall_params::SyscallParams,
        },
        Poseidon2WideChip, WIDTH,
    },
};

<<<<<<< HEAD
impl<const DEGREE: usize, const ROUND_CHUNK_SIZE: usize>
    Poseidon2WideChip<DEGREE, ROUND_CHUNK_SIZE>
{
=======
impl<const DEGREE: usize> Poseidon2WideChip<DEGREE> {
    /// Eval the memory related columns.
>>>>>>> a5a636ca
    pub(crate) fn eval_mem<AB: SP1RecursionAirBuilder>(
        &self,
        builder: &mut AB,
        syscall_params: &SyscallParams<AB::Var>,
        local_memory: &Memory<AB::Var>,
        next_memory: &Memory<AB::Var>,
        opcode_workspace: &OpcodeWorkspace<AB::Var>,
        control_flow: &ControlFlow<AB::Var>,
    ) {
        let clk = syscall_params.get_raw_params()[0];
        let is_real = control_flow.is_compress + control_flow.is_absorb + control_flow.is_finalize;

        // Constrain the memory flags.
        for i in 0..WIDTH / 2 {
            builder.assert_bool(local_memory.memory_slot_used[i]);

            // The memory slot flag will be used as the memory access multiplicity flag, so we need to
            // ensure that those values are zero for all non real rows.
            builder
                .when_not(is_real.clone())
                .assert_zero(local_memory.memory_slot_used[i]);

            // For compress and finalize, all of the slots should be true.
            builder
                .when(control_flow.is_compress + control_flow.is_finalize)
                .assert_one(local_memory.memory_slot_used[i]);

            // For absorb, the first n zero columns should equal to state_cursor.  The next m contiguous
            // non zero columns should be equal to the consumed elements.  The rest of the columns should
            // be zero.
        }

        // Verify the start_addr column.
        {
            // For compress syscall rows, the start_addr should be the param's left ptr.
            builder
                .when(control_flow.is_compress * control_flow.is_syscall_row)
                .assert_eq(syscall_params.compress().left_ptr, local_memory.start_addr);

            // For compress output rows, the start_addr should be the param's dst ptr.
            builder
                .when(control_flow.is_compress_output)
                .assert_eq(syscall_params.compress().dst_ptr, local_memory.start_addr);

            // For absorb syscall rows, the start_addr should initially be from the syscall param's
            // input_ptr, and for subsequent rows, it's incremented by the number of consumed elements.
            builder
                .when(control_flow.is_absorb)
                .when(control_flow.is_syscall_row)
                .assert_eq(syscall_params.absorb().input_ptr, local_memory.start_addr);
            builder.when(control_flow.is_absorb_not_last_row).assert_eq(
                next_memory.start_addr,
                local_memory.start_addr + opcode_workspace.absorb().num_consumed::<AB>(),
            );

            // For finalize syscall rows, the start_addr should be the param's output ptr.
            builder.when(control_flow.is_finalize).assert_eq(
                syscall_params.finalize().output_ptr,
                local_memory.start_addr,
            );
        }

        // Contrain memory access for the first half of the memory accesses.
        {
            let mut addr: AB::Expr = local_memory.start_addr.into();
            for i in 0..WIDTH / 2 {
                builder.recursion_eval_memory_access_single(
                    clk + control_flow.is_compress_output,
                    addr.clone(),
                    &local_memory.memory_accesses[i],
                    local_memory.memory_slot_used[i],
                );

                let compress_syscall_row = control_flow.is_compress * control_flow.is_syscall_row;
                // For read only accesses, assert the value didn't change.
                builder
                    .when(compress_syscall_row + control_flow.is_absorb)
                    .assert_eq(
                        *local_memory.memory_accesses[i].prev_value(),
                        *local_memory.memory_accesses[i].value(),
                    );

                addr = addr.clone() + local_memory.memory_slot_used[i].into();
            }
        }

        // Contrain memory access for the first half of the memory accesses.
        {
            let compress_workspace = opcode_workspace.compress();

            // Verify the start addr.
            let is_compress_syscall = control_flow.is_compress * control_flow.is_syscall_row;
            builder.when(is_compress_syscall.clone()).assert_eq(
                compress_workspace.start_addr,
                syscall_params.compress().right_ptr,
            );
            builder.when(control_flow.is_compress_output).assert_eq(
                compress_workspace.start_addr,
                syscall_params.compress().dst_ptr + AB::Expr::from_canonical_usize(WIDTH / 2),
            );

            let mut addr: AB::Expr = compress_workspace.start_addr.into();
            for i in 0..WIDTH / 2 {
                builder.recursion_eval_memory_access_single(
                    clk + control_flow.is_compress_output,
                    addr.clone(),
                    &compress_workspace.memory_accesses[i],
                    control_flow.is_compress,
                );

                // For read only accesses, assert the value didn't change.
                builder.when(is_compress_syscall.clone()).assert_eq(
                    *compress_workspace.memory_accesses[i].prev_value(),
                    *compress_workspace.memory_accesses[i].value(),
                );

                addr = addr.clone() + AB::Expr::one();
            }
        }
    }
}<|MERGE_RESOLUTION|>--- conflicted
+++ resolved
@@ -13,14 +13,9 @@
     },
 };
 
-<<<<<<< HEAD
 impl<const DEGREE: usize, const ROUND_CHUNK_SIZE: usize>
     Poseidon2WideChip<DEGREE, ROUND_CHUNK_SIZE>
 {
-=======
-impl<const DEGREE: usize> Poseidon2WideChip<DEGREE> {
-    /// Eval the memory related columns.
->>>>>>> a5a636ca
     pub(crate) fn eval_mem<AB: SP1RecursionAirBuilder>(
         &self,
         builder: &mut AB,
