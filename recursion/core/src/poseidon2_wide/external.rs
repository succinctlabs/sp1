use crate::poseidon2_wide::columns::{
    Poseidon2Cols, Poseidon2Columns, Poseidon2SboxCols, NUM_POSEIDON2_COLS, NUM_POSEIDON2_SBOX_COLS,
};
use crate::runtime::Opcode;
use core::borrow::Borrow;
use p3_air::{Air, BaseAir};
use p3_field::{AbstractField, PrimeField32};
use p3_matrix::dense::RowMajorMatrix;
use p3_matrix::Matrix;
use sp1_core::air::{BaseAirBuilder, MachineAir, SP1AirBuilder};
use sp1_core::utils::pad_to_power_of_two;
use sp1_primitives::RC_16_30_U32;
use tracing::instrument;

use crate::air::SP1RecursionAirBuilder;
use crate::memory::MemoryCols;

use crate::poseidon2_wide::{external_linear_layer, internal_linear_layer};
use crate::runtime::{ExecutionRecord, RecursionProgram};

use super::columns::Poseidon2MemCols;

/// The width of the permutation.
pub const WIDTH: usize = 16;

pub const NUM_EXTERNAL_ROUNDS: usize = 8;
pub const NUM_INTERNAL_ROUNDS: usize = 13;
pub const NUM_ROUNDS: usize = NUM_EXTERNAL_ROUNDS + NUM_INTERNAL_ROUNDS;

/// A chip that implements addition for the opcode ADD.
#[derive(Default)]
pub struct Poseidon2WideChip<const DEGREE: usize>;

impl<F: PrimeField32, const DEGREE: usize> MachineAir<F> for Poseidon2WideChip<DEGREE> {
    type Record = ExecutionRecord<F>;

    type Program = RecursionProgram<F>;

    fn name(&self) -> String {
        format!("Poseidon2Wide {}", DEGREE)
    }

    fn generate_dependencies(&self, _: &Self::Record, _: &mut Self::Record) {
        // This is a no-op.
    }

    #[instrument(name = "generate poseidon2 wide trace", level = "debug", skip_all)]
    fn generate_trace(
        &self,
        input: &ExecutionRecord<F>,
        _: &mut ExecutionRecord<F>,
    ) -> RowMajorMatrix<F> {
        let mut rows = Vec::new();

        println!("Nb poseidon2 events: {:?}", input.poseidon2_events.len());

        let use_sbox_3 = DEGREE < 7;
        let num_columns = if use_sbox_3 {
            NUM_POSEIDON2_SBOX_COLS
        } else {
            NUM_POSEIDON2_COLS
        };

        for event in &input.poseidon2_events {
            let mut row = Vec::new();
            row.resize(num_columns, F::zero());

            let mut cols = if use_sbox_3 {
                let cols: &Poseidon2SboxCols<F> = row.as_slice().borrow();
                Poseidon2Columns::Wide(*cols)
            } else {
                let cols: &Poseidon2Cols<F> = row.as_slice().borrow();
                Poseidon2Columns::Narrow(*cols)
            };

            {
                let memory = cols.get_memory_mut();
                memory.timestamp = event.clk;
                memory.dst = event.dst;
                memory.left = event.left;
                memory.right = event.right;
                memory.is_real = F::one();

                // Apply the initial round.
                for i in 0..WIDTH {
                    memory.input[i].populate(&event.input_records[i]);
                }

                for i in 0..WIDTH {
                    memory.output[i].populate(&event.result_records[i]);
                }
            }

            let external_state_0 = cols.get_external_state_mut(0);
            *external_state_0 = event.input;
            external_linear_layer(external_state_0);

            // Apply the first half of external rounds.
            for r in 0..NUM_EXTERNAL_ROUNDS / 2 {
                let next_state = populate_external_round(&mut cols, r);

                if r == NUM_EXTERNAL_ROUNDS / 2 - 1 {
                    *cols.get_internal_state_mut() = next_state;
                } else {
                    *cols.get_external_state_mut(r + 1) = next_state;
                }
            }

            // Apply the internal rounds.
            *cols.get_external_state_mut(NUM_EXTERNAL_ROUNDS / 2) =
                populate_internal_rounds(&mut cols);

            // Apply the second half of external rounds.
            for r in NUM_EXTERNAL_ROUNDS / 2..NUM_EXTERNAL_ROUNDS {
                let next_state = populate_external_round(&mut cols, r);
                if r == NUM_EXTERNAL_ROUNDS - 1 {
                    // Do nothing, since we set the cols.output by populating the output records
                    // after this loop.
                    for i in 0..WIDTH {
                        assert_eq!(event.result_records[i].value[0], next_state[i]);
                    }
                } else {
                    *cols.get_external_state_mut(r + 1) = next_state;
                }
            }

            rows.push(row);
        }

        // Convert the trace to a row major matrix.
        let mut trace =
            RowMajorMatrix::new(rows.into_iter().flatten().collect::<Vec<_>>(), num_columns);

        // Pad the trace to a power of two.
        pad_to_power_of_two::<F>(num_columns, &mut trace.values);

        #[cfg(debug_assertions)]
        println!(
            "poseidon2 wide trace dims is width: {:?}, height: {:?}",
            trace.width(),
            trace.height()
        );

        trace
    }

    fn included(&self, record: &Self::Record) -> bool {
        !record.poseidon2_events.is_empty()
    }
}

fn populate_external_round<F: PrimeField32>(
    cols: &mut Poseidon2Columns<F>,
    r: usize,
) -> [F; WIDTH] {
    let mut state = {
        let round_state = cols.get_external_state_mut(r);

        // Add round constants.
        //
        // Optimization: Since adding a constant is a degree 1 operation, we can avoid adding
        // columns for it, and instead include it in the constraint for the x^3 part of the sbox.
        let round = if r < NUM_EXTERNAL_ROUNDS / 2 {
            r
        } else {
            r + NUM_INTERNAL_ROUNDS
        };
        for i in 0..WIDTH {
            round_state[i] += F::from_wrapped_u32(RC_16_30_U32[round][i]);
        }

        // Apply the sboxes.
        // Optimization: since the linear layer that comes after the sbox is degree 1, we can
        // avoid adding columns for the result of the sbox, and instead include the x^3 -> x^7
        // part of the sbox in the constraint for the linear layer
        let mut sbox_deg_7: [F; 16] = [F::zero(); WIDTH];
        let mut sbox_deg_3: [F; 16] = [F::zero(); WIDTH];
        for i in 0..WIDTH {
            sbox_deg_3[i] = round_state[i] * round_state[i] * round_state[i];
            sbox_deg_7[i] = sbox_deg_3[i] * sbox_deg_3[i] * round_state[i];
        }

        if let Some(sbox) = cols.get_external_sbox_mut(r) {
            *sbox = sbox_deg_3;
        }

        sbox_deg_7
    };

    // Apply the linear layer.
    external_linear_layer(&mut state);
    state
}

fn populate_internal_rounds<F: PrimeField32>(cols: &mut Poseidon2Columns<F>) -> [F; WIDTH] {
    let mut s0: [F; NUM_INTERNAL_ROUNDS - 1] = [F::zero(); NUM_INTERNAL_ROUNDS - 1];
    let mut sbox_deg_3: [F; NUM_INTERNAL_ROUNDS] = [F::zero(); NUM_INTERNAL_ROUNDS];

    let state = {
        let state = cols.get_internal_state_mut();
        for r in 0..NUM_INTERNAL_ROUNDS {
            // Add the round constant to the 0th state element.
            // Optimization: Since adding a constant is a degree 1 operation, we can avoid adding
            // columns for it, just like for external rounds.
            let round = r + NUM_EXTERNAL_ROUNDS / 2;
            let add_rc = state[0] + F::from_wrapped_u32(RC_16_30_U32[round][0]);

            // Apply the sboxes.
            // Optimization: since the linear layer that comes after the sbox is degree 1, we can
            // avoid adding columns for the result of the sbox, just like for external rounds.
            sbox_deg_3[r] = add_rc * add_rc * add_rc;
            let sbox_deg_7 = sbox_deg_3[r] * sbox_deg_3[r] * add_rc;

            // Apply the linear layer.
            state[0] = sbox_deg_7;
            internal_linear_layer(state);

            // Optimization: since we're only applying the sbox to the 0th state element, we only
            // need to have columns for the 0th state element at every step. This is because the
            // linear layer is degree 1, so all state elements at the end can be expressed as a
            // degree-3 polynomial of the state at the beginning of the internal rounds and the 0th
            // state element at rounds prior to the current round
            if r < NUM_INTERNAL_ROUNDS - 1 {
                s0[r] = state[0];
            }
        }

        *state
    };

    *cols.get_internal_s0_mut() = s0;
    if let Some(sbox) = cols.get_internal_sbox_mut() {
        *sbox = sbox_deg_3;
    }

    state
}

fn eval_external_round<AB: SP1AirBuilder>(
    builder: &mut AB,
    cols: &Poseidon2Columns<AB::Var>,
    r: usize,
    is_real: AB::Var,
) {
    let external_state = cols.get_external_state(r);

    // Add the round constants.
    let round = if r < NUM_EXTERNAL_ROUNDS / 2 {
        r
    } else {
        r + NUM_INTERNAL_ROUNDS
    };
    let add_rc: [AB::Expr; WIDTH] = core::array::from_fn(|i| {
        external_state[i].into() + is_real * AB::F::from_wrapped_u32(RC_16_30_U32[round][i])
    });

    // Apply the sboxes.
    // See `populate_external_round` for why we don't have columns for the sbox output here.
    let mut sbox_deg_7: [AB::Expr; WIDTH] = core::array::from_fn(|_| AB::Expr::zero());
    let mut sbox_deg_3: [AB::Expr; WIDTH] = core::array::from_fn(|_| AB::Expr::zero());
    let expected_sbox_deg_3 = cols.get_external_sbox(r);
    for i in 0..WIDTH {
        sbox_deg_3[i] = add_rc[i].clone() * add_rc[i].clone() * add_rc[i].clone();
        sbox_deg_7[i] = sbox_deg_3[i].clone() * sbox_deg_3[i].clone() * add_rc[i].clone();
        if let Some(expected) = expected_sbox_deg_3 {
            builder.assert_eq(expected[i], sbox_deg_3[i].clone());
        }
    }

    // Apply the linear layer.
    let mut state = sbox_deg_7;
    external_linear_layer(&mut state);

    let next_state_cols = if r == NUM_EXTERNAL_ROUNDS / 2 - 1 {
        cols.get_internal_state()
    } else if r == NUM_EXTERNAL_ROUNDS - 1 {
        let memory = cols.get_memory();
        &core::array::from_fn(|i| *memory.output[i].value())
    } else {
        cols.get_external_state(r + 1)
    };
    for i in 0..WIDTH {
        builder.assert_eq(next_state_cols[i], state[i].clone());
    }
}

fn eval_internal_rounds<AB: SP1AirBuilder>(
    builder: &mut AB,
    cols: &Poseidon2Columns<AB::Var>,
    is_real: AB::Var,
) {
    let state = &cols.get_internal_state();
    let s0 = cols.get_internal_s0();
    let sbox_3 = cols.get_internal_sbox();
    let mut state: [AB::Expr; WIDTH] = core::array::from_fn(|i| state[i].into());
    for r in 0..NUM_INTERNAL_ROUNDS {
        // Add the round constant.
        let round = r + NUM_EXTERNAL_ROUNDS / 2;
        let add_rc = if r == 0 {
            state[0].clone()
        } else {
            s0[r - 1].into()
        } + is_real * AB::Expr::from_wrapped_u32(RC_16_30_U32[round][0]);

        let mut sbox_deg_3 = add_rc.clone() * add_rc.clone() * add_rc.clone();
        if let Some(expected) = sbox_3 {
            builder.assert_eq(expected[r], sbox_deg_3);
            sbox_deg_3 = expected[r].into();
        }

        // See `populate_internal_rounds` for why we don't have columns for the sbox output here.
        let sbox_deg_7 = sbox_deg_3.clone() * sbox_deg_3 * add_rc.clone();

        // Apply the linear layer.
        // See `populate_internal_rounds` for why we don't have columns for the new state here.
        state[0] = sbox_deg_7.clone();
        internal_linear_layer(&mut state);

        if r < NUM_INTERNAL_ROUNDS - 1 {
            builder.assert_eq(s0[r], state[0].clone());
        }
    }

    let external_state = cols.get_external_state(NUM_EXTERNAL_ROUNDS / 2);
    for i in 0..WIDTH {
        builder.assert_eq(external_state[i], state[i].clone())
    }
}

impl<F, const DEGREE: usize> BaseAir<F> for Poseidon2WideChip<DEGREE> {
    fn width(&self) -> usize {
        let use_sbox_3 = DEGREE < 7;
        if use_sbox_3 {
            NUM_POSEIDON2_SBOX_COLS
        } else {
            NUM_POSEIDON2_COLS
        }
    }
}

fn eval_mem<AB: SP1RecursionAirBuilder>(builder: &mut AB, local: &Poseidon2MemCols<AB::Var>) {
    // Evaluate all of the memory.
    for i in 0..WIDTH {
        let input_addr = if i < WIDTH / 2 {
            local.left + AB::F::from_canonical_usize(i)
        } else {
            local.right + AB::F::from_canonical_usize(i - WIDTH / 2)
        };

        builder.recursion_eval_memory_access_single(
            local.timestamp,
            input_addr,
            &local.input[i],
            local.is_real,
        );

        let output_addr = local.dst + AB::F::from_canonical_usize(i);
        builder.recursion_eval_memory_access_single(
            local.timestamp + AB::F::from_canonical_usize(1),
            output_addr,
            &local.output[i],
            local.is_real,
        );
    }

    // Constraint that the operands are sent from the CPU table.
    let operands: [AB::Expr; 4] = [
        local.timestamp.into(),
        local.dst.into(),
        local.left.into(),
        local.right.into(),
    ];
    builder.receive_table(
        Opcode::Poseidon2Compress.as_field::<AB::F>(),
        &operands,
        local.is_real,
    );
}

impl<AB, const DEGREE: usize> Air<AB> for Poseidon2WideChip<DEGREE>
where
    AB: SP1RecursionAirBuilder,
{
    fn eval(&self, builder: &mut AB) {
        let use_sbox_3 = DEGREE < 7;
        let main = builder.main();
        let cols = main.row_slice(0);
        let cols = if use_sbox_3 {
            let cols: &Poseidon2SboxCols<AB::Var> = (*cols).borrow();
            Poseidon2Columns::Wide(*cols)
        } else {
            let cols: &Poseidon2Cols<AB::Var> = (*cols).borrow();
            Poseidon2Columns::Narrow(*cols)
        };

        let memory = cols.get_memory();
        eval_mem(builder, memory);

        // Dummy constraints to normalize to DEGREE.
        let lhs = (0..DEGREE)
            .map(|_| memory.is_real.into())
            .product::<AB::Expr>();
        let rhs = (0..DEGREE)
            .map(|_| memory.is_real.into())
            .product::<AB::Expr>();
        builder.assert_eq(lhs, rhs);

        // Apply the initial round.
        let initial_round_output = {
            let mut initial_round_output: [AB::Expr; WIDTH] =
                core::array::from_fn(|i| (*memory.input[i].value()).into());
            external_linear_layer(&mut initial_round_output);
            initial_round_output
        };
        let state_expr: [AB::Expr; WIDTH] = core::array::from_fn(|i| {
            let state = cols.get_external_state(0);
            state[i].into()
        });
        builder
            .when(memory.is_real)
            .assert_all_eq(state_expr, initial_round_output);

        // Apply the first half of external rounds.
        for r in 0..NUM_EXTERNAL_ROUNDS / 2 {
            eval_external_round(builder, &cols, r, memory.is_real);
        }

        // Apply the internal rounds.
        eval_internal_rounds(builder, &cols, memory.is_real);

        // Apply the second half of external rounds.
        for r in NUM_EXTERNAL_ROUNDS / 2..NUM_EXTERNAL_ROUNDS {
            eval_external_round(builder, &cols, r, memory.is_real);
        }
    }
}

#[cfg(test)]
mod tests {
    use std::time::Instant;

    use crate::poseidon2::Poseidon2Event;
<<<<<<< HEAD
    use crate::poseidon2_wide::columns::{Poseidon2Cols, Poseidon2SboxCols};
    use crate::poseidon2_wide::external::{Poseidon2Columns, WIDTH};
=======
    use crate::poseidon2_wide::external::WIDTH;
>>>>>>> 29df483d
    use crate::{poseidon2_wide::external::Poseidon2WideChip, runtime::ExecutionRecord};
    use itertools::Itertools;
    use p3_baby_bear::{BabyBear, DiffusionMatrixBabyBear};
    use p3_field::AbstractField;
    use p3_matrix::dense::RowMajorMatrix;
    use p3_matrix::Matrix;
    use p3_poseidon2::{Poseidon2, Poseidon2ExternalMatrixGeneral};
    use p3_symmetric::Permutation;
    use sp1_core::air::MachineAir;
    use sp1_core::stark::StarkGenericConfig;
    use sp1_core::utils::{inner_perm, uni_stark_prove, uni_stark_verify, BabyBearPoseidon2Inner};

    /// A test generating a trace for a single permutation that checks that the output is correct
    #[test]
    fn generate_trace() {
        const DEGREE: usize = 3;

        let chip = Poseidon2WideChip::<DEGREE>;
        let test_inputs = vec![
            [BabyBear::from_canonical_u32(1); WIDTH],
            [BabyBear::from_canonical_u32(2); WIDTH],
            [BabyBear::from_canonical_u32(3); WIDTH],
            [BabyBear::from_canonical_u32(4); WIDTH],
        ];

        let gt: Poseidon2<
            BabyBear,
            Poseidon2ExternalMatrixGeneral,
            DiffusionMatrixBabyBear,
            16,
            7,
        > = inner_perm();

        let expected_outputs = test_inputs
            .iter()
            .map(|input| gt.permute(*input))
            .collect::<Vec<_>>();

        let mut input_exec = ExecutionRecord::<BabyBear>::default();
        for (input, output) in test_inputs.clone().into_iter().zip_eq(expected_outputs) {
            input_exec
                .poseidon2_events
                .push(Poseidon2Event::dummy_from_input(input, output));
        }

        let trace: RowMajorMatrix<BabyBear> =
            chip.generate_trace(&input_exec, &mut ExecutionRecord::<BabyBear>::default());

        assert_eq!(trace.height(), test_inputs.len());
<<<<<<< HEAD

        let use_sbox_3 = DEGREE < 7;
        for (i, expected_output) in expected_outputs.iter().enumerate() {
            let row = trace.row(i).collect_vec();

            let cols = if use_sbox_3 {
                let cols: &Poseidon2SboxCols<BabyBear> = row.as_slice().borrow();
                Poseidon2Columns::Wide(*cols)
            } else {
                let cols: &Poseidon2Cols<BabyBear> = row.as_slice().borrow();
                Poseidon2Columns::Narrow(*cols)
            };

            let memory = cols.get_memory();
            for i in 0..WIDTH {
                assert_eq!(expected_output[i], *memory.output[i].value());
            }
        }
=======
>>>>>>> 29df483d
    }

    #[test]
    fn poseidon2_wide_prove_babybear() {
        let config = BabyBearPoseidon2Inner::new();
        let mut challenger = config.challenger();

        let chip = Poseidon2WideChip::<3>;

        let test_inputs = (0..1000)
            .map(|i| [BabyBear::from_canonical_u32(i); WIDTH])
            .collect_vec();

        let gt: Poseidon2<
            BabyBear,
            Poseidon2ExternalMatrixGeneral,
            DiffusionMatrixBabyBear,
            16,
            7,
        > = inner_perm();

        let expected_outputs = test_inputs
            .iter()
            .map(|input| gt.permute(*input))
            .collect::<Vec<_>>();

        let mut input_exec = ExecutionRecord::<BabyBear>::default();
        for (input, output) in test_inputs.into_iter().zip_eq(expected_outputs) {
            input_exec
                .poseidon2_events
                .push(Poseidon2Event::dummy_from_input(input, output));
        }
        let trace: RowMajorMatrix<BabyBear> =
            chip.generate_trace(&input_exec, &mut ExecutionRecord::<BabyBear>::default());
        println!(
            "trace dims is width: {:?}, height: {:?}",
            trace.width(),
            trace.height()
        );

        let start = Instant::now();
        let proof = uni_stark_prove(&config, &chip, &mut challenger, trace);
        let duration = start.elapsed().as_secs_f64();
        println!("proof duration = {:?}", duration);

        let mut challenger = config.challenger();
        let start = Instant::now();
        uni_stark_verify(&config, &chip, &mut challenger, &proof)
            .expect("expected proof to be valid");

        let duration = start.elapsed().as_secs_f64();
        println!("verify duration = {:?}", duration);
    }
}<|MERGE_RESOLUTION|>--- conflicted
+++ resolved
@@ -440,12 +440,7 @@
     use std::time::Instant;
 
     use crate::poseidon2::Poseidon2Event;
-<<<<<<< HEAD
-    use crate::poseidon2_wide::columns::{Poseidon2Cols, Poseidon2SboxCols};
-    use crate::poseidon2_wide::external::{Poseidon2Columns, WIDTH};
-=======
     use crate::poseidon2_wide::external::WIDTH;
->>>>>>> 29df483d
     use crate::{poseidon2_wide::external::Poseidon2WideChip, runtime::ExecutionRecord};
     use itertools::Itertools;
     use p3_baby_bear::{BabyBear, DiffusionMatrixBabyBear};
@@ -495,27 +490,6 @@
             chip.generate_trace(&input_exec, &mut ExecutionRecord::<BabyBear>::default());
 
         assert_eq!(trace.height(), test_inputs.len());
-<<<<<<< HEAD
-
-        let use_sbox_3 = DEGREE < 7;
-        for (i, expected_output) in expected_outputs.iter().enumerate() {
-            let row = trace.row(i).collect_vec();
-
-            let cols = if use_sbox_3 {
-                let cols: &Poseidon2SboxCols<BabyBear> = row.as_slice().borrow();
-                Poseidon2Columns::Wide(*cols)
-            } else {
-                let cols: &Poseidon2Cols<BabyBear> = row.as_slice().borrow();
-                Poseidon2Columns::Narrow(*cols)
-            };
-
-            let memory = cols.get_memory();
-            for i in 0..WIDTH {
-                assert_eq!(expected_output[i], *memory.output[i].value());
-            }
-        }
-=======
->>>>>>> 29df483d
     }
 
     #[test]
