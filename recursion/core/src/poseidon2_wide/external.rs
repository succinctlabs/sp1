--- conflicted
+++ resolved
@@ -45,10 +45,6 @@
     pub output: [MemoryReadWriteSingleCols<T>; WIDTH],
     external_rounds: [Poseidon2WideExternalRoundCols<T>; NUM_EXTERNAL_ROUNDS],
     internal_rounds: Poseidon2WideInternalRoundsCols<T>,
-<<<<<<< HEAD
-=======
-
->>>>>>> b4ae9196
     pub is_real: T,
 }
 
@@ -107,7 +103,6 @@
                 cols.input[i].populate(&event.input_records[i]);
             }
             cols.external_rounds[0].state = event.input;
-            cols.is_real = F::one();
             external_linear_layer(&mut cols.external_rounds[0].state);
 
             // Apply the first half of external rounds.
