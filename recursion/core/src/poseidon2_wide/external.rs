use crate::poseidon2_wide::columns::{
    Poseidon2ColType, Poseidon2Cols, Poseidon2SBoxCols, NUM_POSEIDON2_COLS, NUM_POSEIDON2_SBOX_COLS,
};
use crate::runtime::Opcode;
use core::borrow::Borrow;
use p3_air::{Air, BaseAir};
use p3_field::{AbstractField, PrimeField32};
use p3_matrix::dense::RowMajorMatrix;
use p3_matrix::Matrix;
use sp1_core::air::{BaseAirBuilder, MachineAir, SP1AirBuilder};
use sp1_core::utils::pad_rows_fixed;
use sp1_primitives::RC_16_30_U32;
use std::borrow::BorrowMut;
use tracing::instrument;

use crate::air::SP1RecursionAirBuilder;
use crate::memory::MemoryCols;

use crate::poseidon2_wide::{external_linear_layer, internal_linear_layer};
use crate::runtime::{ExecutionRecord, RecursionProgram};

use super::columns::Poseidon2MemCols;

/// The width of the permutation.
pub const WIDTH: usize = 16;

pub const NUM_EXTERNAL_ROUNDS: usize = 8;
pub const NUM_INTERNAL_ROUNDS: usize = 13;
pub const NUM_ROUNDS: usize = NUM_EXTERNAL_ROUNDS + NUM_INTERNAL_ROUNDS;

/// A chip that implements addition for the opcode ADD.
#[derive(Default)]
pub struct Poseidon2WideChip<const DEGREE: usize> {
    pub fixed_log2_rows: Option<usize>,
}

impl<F: PrimeField32, const DEGREE: usize> MachineAir<F> for Poseidon2WideChip<DEGREE> {
    type Record = ExecutionRecord<F>;

    type Program = RecursionProgram<F>;

    fn name(&self) -> String {
        format!("Poseidon2Wide {}", DEGREE)
    }

    fn generate_dependencies(&self, _: &Self::Record, _: &mut Self::Record) {
        // This is a no-op.
    }

    #[instrument(name = "generate poseidon2 wide trace", level = "debug", skip_all, fields(rows = input.poseidon2_events.len()))]
    fn generate_trace(
        &self,
        input: &ExecutionRecord<F>,
        _: &mut ExecutionRecord<F>,
    ) -> RowMajorMatrix<F> {
        let mut rows = Vec::new();

<<<<<<< HEAD
        for event in &input.poseidon2_events {
            let mut row = [F::zero(); NUM_POSEIDON2_WIDE_COLS];
            let cols: &mut Poseidon2WideCols<F> = row.as_mut_slice().borrow_mut();
=======
        println!("Nb poseidon2 events: {:?}", input.poseidon2_events.len());

        assert!(DEGREE >= 3, "Minimum supported constraint degree is 3");
        let use_sbox_3 = DEGREE < 7;
        let num_columns = <Self as BaseAir<F>>::width(self);
>>>>>>> a76732b1

        for event in &input.poseidon2_events {
            let mut row = Vec::new();
            row.resize(num_columns, F::zero());

            let mut cols = if use_sbox_3 {
                let cols: &Poseidon2SBoxCols<F> = row.as_slice().borrow();
                Poseidon2ColType::Wide(*cols)
            } else {
                let cols: &Poseidon2Cols<F> = row.as_slice().borrow();
                Poseidon2ColType::Narrow(*cols)
            };

            let (poseidon2_cols, mut external_sbox, mut internal_sbox) = cols.get_cols_mut();

            let mut memory = poseidon2_cols.memory;
            memory.timestamp = event.clk;
            memory.dst = event.dst;
            memory.left = event.left;
            memory.right = event.right;
            memory.is_real = F::one();

            // Apply the initial round.
            for i in 0..WIDTH {
                memory.input[i].populate(&event.input_records[i]);
            }

            for i in 0..WIDTH {
                memory.output[i].populate(&event.result_records[i]);
            }

            poseidon2_cols.external_rounds_state[0] = event.input;
            external_linear_layer(&mut poseidon2_cols.external_rounds_state[0]);

            // Apply the first half of external rounds.
            for r in 0..NUM_EXTERNAL_ROUNDS / 2 {
                let next_state = populate_external_round(poseidon2_cols, &mut external_sbox, r);

                if r == NUM_EXTERNAL_ROUNDS / 2 - 1 {
                    poseidon2_cols.internal_rounds_state = next_state;
                } else {
                    poseidon2_cols.external_rounds_state[r + 1] = next_state;
                }
            }

            // Apply the internal rounds.
            poseidon2_cols.external_rounds_state[NUM_EXTERNAL_ROUNDS / 2] =
                populate_internal_rounds(poseidon2_cols, &mut internal_sbox);

            // Apply the second half of external rounds.
            for r in NUM_EXTERNAL_ROUNDS / 2..NUM_EXTERNAL_ROUNDS {
                let next_state = populate_external_round(poseidon2_cols, &mut external_sbox, r);
                if r == NUM_EXTERNAL_ROUNDS - 1 {
                    // Do nothing, since we set the cols.output by populating the output records
                    // after this loop.
                    for i in 0..WIDTH {
                        assert_eq!(event.result_records[i].value[0], next_state[i]);
                    }
                } else {
                    poseidon2_cols.external_rounds_state[r + 1] = next_state;
                }
            }

            rows.push(row);
        }

        // Pad the trace to a power of two.
        pad_rows_fixed(
            &mut rows,
            || vec![F::zero(); num_columns],
            self.fixed_log2_rows,
        );

        // Convert the trace to a row major matrix.
        let trace =
            RowMajorMatrix::new(rows.into_iter().flatten().collect::<Vec<_>>(), num_columns);

        #[cfg(debug_assertions)]
        println!(
            "poseidon2 wide trace dims is width: {:?}, height: {:?}",
            trace.width(),
            trace.height()
        );

        trace
    }

    fn included(&self, record: &Self::Record) -> bool {
        !record.poseidon2_events.is_empty()
    }
}

fn populate_external_round<F: PrimeField32>(
    poseidon2_cols: &mut Poseidon2Cols<F>,
    sbox: &mut Option<&mut [[F; WIDTH]; NUM_EXTERNAL_ROUNDS]>,
    r: usize,
) -> [F; WIDTH] {
    let mut state = {
        let round_state: &mut [F; WIDTH] = poseidon2_cols.external_rounds_state[r].borrow_mut();

        // Add round constants.
        //
        // Optimization: Since adding a constant is a degree 1 operation, we can avoid adding
        // columns for it, and instead include it in the constraint for the x^3 part of the sbox.
        let round = if r < NUM_EXTERNAL_ROUNDS / 2 {
            r
        } else {
            r + NUM_INTERNAL_ROUNDS
        };
        for i in 0..WIDTH {
            round_state[i] += F::from_wrapped_u32(RC_16_30_U32[round][i]);
        }

        // Apply the sboxes.
        // Optimization: since the linear layer that comes after the sbox is degree 1, we can
        // avoid adding columns for the result of the sbox, and instead include the x^3 -> x^7
        // part of the sbox in the constraint for the linear layer
        let mut sbox_deg_7: [F; 16] = [F::zero(); WIDTH];
        let mut sbox_deg_3: [F; 16] = [F::zero(); WIDTH];
        for i in 0..WIDTH {
            sbox_deg_3[i] = round_state[i] * round_state[i] * round_state[i];
            sbox_deg_7[i] = sbox_deg_3[i] * sbox_deg_3[i] * round_state[i];
        }

        if let Some(sbox) = sbox.as_deref_mut() {
            sbox[r] = sbox_deg_3;
        }

        sbox_deg_7
    };

    // Apply the linear layer.
    external_linear_layer(&mut state);
    state
}

fn populate_internal_rounds<F: PrimeField32>(
    poseidon2_cols: &mut Poseidon2Cols<F>,
    sbox: &mut Option<&mut [F; NUM_INTERNAL_ROUNDS]>,
) -> [F; WIDTH] {
    let state: &mut [F; WIDTH] = poseidon2_cols.internal_rounds_state.borrow_mut();
    let mut sbox_deg_3: [F; NUM_INTERNAL_ROUNDS] = [F::zero(); NUM_INTERNAL_ROUNDS];
    for r in 0..NUM_INTERNAL_ROUNDS {
        // Add the round constant to the 0th state element.
        // Optimization: Since adding a constant is a degree 1 operation, we can avoid adding
        // columns for it, just like for external rounds.
        let round = r + NUM_EXTERNAL_ROUNDS / 2;
        let add_rc = state[0] + F::from_wrapped_u32(RC_16_30_U32[round][0]);

        // Apply the sboxes.
        // Optimization: since the linear layer that comes after the sbox is degree 1, we can
        // avoid adding columns for the result of the sbox, just like for external rounds.
        sbox_deg_3[r] = add_rc * add_rc * add_rc;
        let sbox_deg_7 = sbox_deg_3[r] * sbox_deg_3[r] * add_rc;

        // Apply the linear layer.
        state[0] = sbox_deg_7;
        internal_linear_layer(state);

        // Optimization: since we're only applying the sbox to the 0th state element, we only
        // need to have columns for the 0th state element at every step. This is because the
        // linear layer is degree 1, so all state elements at the end can be expressed as a
        // degree-3 polynomial of the state at the beginning of the internal rounds and the 0th
        // state element at rounds prior to the current round
        if r < NUM_INTERNAL_ROUNDS - 1 {
            poseidon2_cols.internal_rounds_s0[r] = state[0];
        }
    }

    let ret_state = *state;

    if let Some(sbox) = sbox.as_deref_mut() {
        *sbox = sbox_deg_3;
    }

    ret_state
}

fn eval_external_round<AB: SP1AirBuilder>(
    builder: &mut AB,
    cols: &Poseidon2ColType<AB::Var>,
    r: usize,
    is_real: AB::Var,
) {
    let poseidon2_cols = cols.get_poseidon2_cols();
    let external_state = poseidon2_cols.external_rounds_state[r];

    // Add the round constants.
    let round = if r < NUM_EXTERNAL_ROUNDS / 2 {
        r
    } else {
        r + NUM_INTERNAL_ROUNDS
    };
    let add_rc: [AB::Expr; WIDTH] = core::array::from_fn(|i| {
        external_state[i].into() + is_real * AB::F::from_wrapped_u32(RC_16_30_U32[round][i])
    });

    // Apply the sboxes.
    // See `populate_external_round` for why we don't have columns for the sbox output here.
    let mut sbox_deg_7: [AB::Expr; WIDTH] = core::array::from_fn(|_| AB::Expr::zero());
    let mut sbox_deg_3: [AB::Expr; WIDTH] = core::array::from_fn(|_| AB::Expr::zero());
    let expected_sbox_deg_3 = cols.get_external_sbox(r);
    for i in 0..WIDTH {
        sbox_deg_3[i] = add_rc[i].clone() * add_rc[i].clone() * add_rc[i].clone();

        if let Some(expected) = expected_sbox_deg_3 {
            builder.assert_eq(expected[i], sbox_deg_3[i].clone());
            sbox_deg_3[i] = expected[i].into();
        }

        sbox_deg_7[i] = sbox_deg_3[i].clone() * sbox_deg_3[i].clone() * add_rc[i].clone();
    }

    // Apply the linear layer.
    let mut state = sbox_deg_7;
    external_linear_layer(&mut state);

    let next_state_cols = if r == NUM_EXTERNAL_ROUNDS / 2 - 1 {
        poseidon2_cols.internal_rounds_state
    } else if r == NUM_EXTERNAL_ROUNDS - 1 {
        core::array::from_fn(|i| *poseidon2_cols.memory.output[i].value())
    } else {
        poseidon2_cols.external_rounds_state[r + 1]
    };
    for i in 0..WIDTH {
        builder.assert_eq(next_state_cols[i], state[i].clone());
    }
}

fn eval_internal_rounds<AB: SP1AirBuilder>(
    builder: &mut AB,
    cols: &Poseidon2ColType<AB::Var>,
    is_real: AB::Var,
) {
    let poseidon2_cols = cols.get_poseidon2_cols();
    let state = &poseidon2_cols.internal_rounds_state;
    let s0 = poseidon2_cols.internal_rounds_s0;
    let sbox_3 = cols.get_internal_sbox();
    let mut state: [AB::Expr; WIDTH] = core::array::from_fn(|i| state[i].into());
    for r in 0..NUM_INTERNAL_ROUNDS {
        // Add the round constant.
        let round = r + NUM_EXTERNAL_ROUNDS / 2;
        let add_rc = if r == 0 {
            state[0].clone()
        } else {
            s0[r - 1].into()
        } + is_real * AB::Expr::from_wrapped_u32(RC_16_30_U32[round][0]);

        let mut sbox_deg_3 = add_rc.clone() * add_rc.clone() * add_rc.clone();
        if let Some(expected) = sbox_3 {
            builder.assert_eq(expected[r], sbox_deg_3);
            sbox_deg_3 = expected[r].into();
        }

        // See `populate_internal_rounds` for why we don't have columns for the sbox output here.
        let sbox_deg_7 = sbox_deg_3.clone() * sbox_deg_3 * add_rc.clone();

        // Apply the linear layer.
        // See `populate_internal_rounds` for why we don't have columns for the new state here.
        state[0] = sbox_deg_7.clone();
        internal_linear_layer(&mut state);

        if r < NUM_INTERNAL_ROUNDS - 1 {
            builder.assert_eq(s0[r], state[0].clone());
        }
    }

    let external_state = poseidon2_cols.external_rounds_state[NUM_EXTERNAL_ROUNDS / 2];
    for i in 0..WIDTH {
        builder.assert_eq(external_state[i], state[i].clone())
    }
}

impl<F, const DEGREE: usize> BaseAir<F> for Poseidon2WideChip<DEGREE> {
    fn width(&self) -> usize {
        match DEGREE {
            d if d < 7 => NUM_POSEIDON2_SBOX_COLS,
            _ => NUM_POSEIDON2_COLS,
        }
    }
}

fn eval_mem<AB: SP1RecursionAirBuilder>(builder: &mut AB, local: &Poseidon2MemCols<AB::Var>) {
    // Evaluate all of the memory.
    for i in 0..WIDTH {
        let input_addr = if i < WIDTH / 2 {
            local.left + AB::F::from_canonical_usize(i)
        } else {
            local.right + AB::F::from_canonical_usize(i - WIDTH / 2)
        };

        builder.recursion_eval_memory_access_single(
            local.timestamp,
            input_addr,
            &local.input[i],
            local.is_real,
        );

        let output_addr = local.dst + AB::F::from_canonical_usize(i);
        builder.recursion_eval_memory_access_single(
            local.timestamp + AB::F::from_canonical_usize(1),
            output_addr,
            &local.output[i],
            local.is_real,
        );
    }

    // Constraint that the operands are sent from the CPU table.
    let operands: [AB::Expr; 4] = [
        local.timestamp.into(),
        local.dst.into(),
        local.left.into(),
        local.right.into(),
    ];
    builder.receive_table(
        Opcode::Poseidon2Compress.as_field::<AB::F>(),
        &operands,
        local.is_real,
    );
}

impl<AB, const DEGREE: usize> Air<AB> for Poseidon2WideChip<DEGREE>
where
    AB: SP1RecursionAirBuilder,
{
    fn eval(&self, builder: &mut AB) {
        assert!(DEGREE >= 3, "Minimum supported constraint degree is 3");
        let main = builder.main();
        let cols = main.row_slice(0);
        let cols = match DEGREE {
            d if d < 7 => {
                let cols: &Poseidon2SBoxCols<AB::Var> = (*cols).borrow();
                Poseidon2ColType::Wide(*cols)
            }
            _ => {
                let cols: &Poseidon2Cols<AB::Var> = (*cols).borrow();
                Poseidon2ColType::Narrow(*cols)
            }
        };

        let poseidon2_cols = cols.get_poseidon2_cols();
        let memory = poseidon2_cols.memory;
        eval_mem(builder, &memory);

        // Dummy constraints to normalize to DEGREE.
        let lhs = (0..DEGREE)
            .map(|_| memory.is_real.into())
            .product::<AB::Expr>();
        let rhs = (0..DEGREE)
            .map(|_| memory.is_real.into())
            .product::<AB::Expr>();
        builder.assert_eq(lhs, rhs);

        // Apply the initial round.
        let initial_round_output = {
            let mut initial_round_output: [AB::Expr; WIDTH] =
                core::array::from_fn(|i| (*memory.input[i].value()).into());
            external_linear_layer(&mut initial_round_output);
            initial_round_output
        };
        let state_expr: [AB::Expr; WIDTH] = core::array::from_fn(|i| {
            let state = poseidon2_cols.external_rounds_state[0];
            state[i].into()
        });
        builder
            .when(memory.is_real)
            .assert_all_eq(state_expr, initial_round_output);

        // Apply the first half of external rounds.
        for r in 0..NUM_EXTERNAL_ROUNDS / 2 {
            eval_external_round(builder, &cols, r, memory.is_real);
        }

        // Apply the internal rounds.
        eval_internal_rounds(builder, &cols, memory.is_real);

        // Apply the second half of external rounds.
        for r in NUM_EXTERNAL_ROUNDS / 2..NUM_EXTERNAL_ROUNDS {
            eval_external_round(builder, &cols, r, memory.is_real);
        }
    }
}

#[cfg(test)]
mod tests {
    use std::time::Instant;

    use crate::poseidon2::Poseidon2Event;
    use crate::poseidon2_wide::external::WIDTH;
    use crate::{poseidon2_wide::external::Poseidon2WideChip, runtime::ExecutionRecord};
    use itertools::Itertools;
    use p3_baby_bear::{BabyBear, DiffusionMatrixBabyBear};
    use p3_field::AbstractField;
    use p3_matrix::dense::RowMajorMatrix;
    use p3_matrix::Matrix;
    use p3_poseidon2::{Poseidon2, Poseidon2ExternalMatrixGeneral};
    use p3_symmetric::Permutation;
    use sp1_core::air::MachineAir;
    use sp1_core::stark::StarkGenericConfig;
    use sp1_core::utils::{inner_perm, uni_stark_prove, uni_stark_verify, BabyBearPoseidon2};

    fn generate_trace_degree<const DEGREE: usize>() {
        let chip = Poseidon2WideChip::<DEGREE> {
            fixed_log2_rows: None,
        };

        let test_inputs = vec![
            [BabyBear::from_canonical_u32(1); WIDTH],
            [BabyBear::from_canonical_u32(2); WIDTH],
            [BabyBear::from_canonical_u32(3); WIDTH],
            [BabyBear::from_canonical_u32(4); WIDTH],
        ];

        let gt: Poseidon2<
            BabyBear,
            Poseidon2ExternalMatrixGeneral,
            DiffusionMatrixBabyBear,
            16,
            7,
        > = inner_perm();

        let expected_outputs = test_inputs
            .iter()
            .map(|input| gt.permute(*input))
            .collect::<Vec<_>>();

        let mut input_exec = ExecutionRecord::<BabyBear>::default();
        for (input, output) in test_inputs.clone().into_iter().zip_eq(expected_outputs) {
            input_exec
                .poseidon2_events
                .push(Poseidon2Event::dummy_from_input(input, output));
        }

        let trace: RowMajorMatrix<BabyBear> =
            chip.generate_trace(&input_exec, &mut ExecutionRecord::<BabyBear>::default());

        assert_eq!(trace.height(), test_inputs.len());
    }

    /// A test generating a trace for a single permutation that checks that the output is correct
    #[test]
    fn generate_trace() {
        generate_trace_degree::<3>();
        generate_trace_degree::<7>();
    }

    fn poseidon2_wide_prove_babybear_degree<const DEGREE: usize>() {
        const DEGREE: usize = 7;

        let config = BabyBearPoseidon2::compressed();
        let mut challenger = config.challenger();

        let chip = Poseidon2WideChip::<DEGREE> {
            fixed_log2_rows: None,
        };

        let test_inputs = (0..1000)
            .map(|i| [BabyBear::from_canonical_u32(i); WIDTH])
            .collect_vec();

        let gt: Poseidon2<
            BabyBear,
            Poseidon2ExternalMatrixGeneral,
            DiffusionMatrixBabyBear,
            16,
            7,
        > = inner_perm();

        let expected_outputs = test_inputs
            .iter()
            .map(|input| gt.permute(*input))
            .collect::<Vec<_>>();

        let mut input_exec = ExecutionRecord::<BabyBear>::default();
        for (input, output) in test_inputs.into_iter().zip_eq(expected_outputs) {
            input_exec
                .poseidon2_events
                .push(Poseidon2Event::dummy_from_input(input, output));
        }
        let trace: RowMajorMatrix<BabyBear> =
            chip.generate_trace(&input_exec, &mut ExecutionRecord::<BabyBear>::default());
        println!(
            "trace dims is width: {:?}, height: {:?}",
            trace.width(),
            trace.height()
        );

        let start = Instant::now();
        let proof = uni_stark_prove(&config, &chip, &mut challenger, trace);
        let duration = start.elapsed().as_secs_f64();
        println!("proof duration = {:?}", duration);

        let mut challenger = config.challenger();
        let start = Instant::now();
        uni_stark_verify(&config, &chip, &mut challenger, &proof)
            .expect("expected proof to be valid");

        let duration = start.elapsed().as_secs_f64();
        println!("verify duration = {:?}", duration);
    }

    #[test]
    fn poseidon2_wide_prove_babybear() {
        poseidon2_wide_prove_babybear_degree::<3>();
        poseidon2_wide_prove_babybear_degree::<7>();
    }
}<|MERGE_RESOLUTION|>--- conflicted
+++ resolved
@@ -55,17 +55,10 @@
     ) -> RowMajorMatrix<F> {
         let mut rows = Vec::new();
 
-<<<<<<< HEAD
-        for event in &input.poseidon2_events {
-            let mut row = [F::zero(); NUM_POSEIDON2_WIDE_COLS];
-            let cols: &mut Poseidon2WideCols<F> = row.as_mut_slice().borrow_mut();
-=======
         println!("Nb poseidon2 events: {:?}", input.poseidon2_events.len());
-
         assert!(DEGREE >= 3, "Minimum supported constraint degree is 3");
         let use_sbox_3 = DEGREE < 7;
         let num_columns = <Self as BaseAir<F>>::width(self);
->>>>>>> a76732b1
 
         for event in &input.poseidon2_events {
             let mut row = Vec::new();
