--- conflicted
+++ resolved
@@ -42,10 +42,6 @@
     // System instructions.
     TRAP = 30,
 
-<<<<<<< HEAD
-    // Poseidon2 instructions.
-    POSEIDON2 = 40,
-=======
     // Hash instructions.
     Poseidon2Perm = 31,
 }
@@ -54,5 +50,4 @@
     pub fn as_field<F: AbstractField>(&self) -> F {
         F::from_canonical_u32(*self as u32)
     }
->>>>>>> e91c38c9
 }