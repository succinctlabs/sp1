--- conflicted
+++ resolved
@@ -86,16 +86,10 @@
             self.fixed_log2_rows,
         );
 
-<<<<<<< HEAD
-        pad_to_power_of_two::<F>(NUM_MEMORY_INIT_COLS, &mut trace.values);
-
-        trace
-=======
         RowMajorMatrix::new(
             rows.into_iter().flatten().collect::<Vec<_>>(),
             NUM_MEMORY_INIT_COLS,
         )
->>>>>>> f09a33e1
     }
 
     fn included(&self, shard: &Self::Record) -> bool {
