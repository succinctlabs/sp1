--- conflicted
+++ resolved
@@ -233,27 +233,6 @@
         pcs.verify(builder, rounds, opening_proof.clone(), challenger);
 
         for (i, chip) in machine.chips().iter().enumerate() {
-<<<<<<< HEAD
-            let index = sorted_indices[i];
-            builder.if_ne(index, C::N::neg_one()).then(|builder| {
-                let values = builder.get(&opened_values.chips, index);
-                let trace_domain = builder.get(&trace_domains, index);
-                let quotient_domain: TwoAdicMultiplicativeCosetVariable<_> =
-                    builder.get(&quotient_domains, index);
-                let qc_domains = quotient_domain.split_domains(builder, chip.log_quotient_degree());
-                Self::verify_constraints(
-                    builder,
-                    chip,
-                    &values,
-                    proof.public_values,
-                    trace_domain,
-                    qc_domains,
-                    zeta,
-                    alpha,
-                    permutation_challenges,
-                );
-            });
-=======
             let index = builder.get(&sorted_indices, i);
             builder
                 .if_ne(index, C::N::from_canonical_usize(EMPTY))
@@ -268,7 +247,7 @@
                         builder,
                         chip,
                         &values,
-                        proof.public_values_digest.clone(),
+                        proof.public_values.clone(),
                         trace_domain,
                         qc_domains,
                         zeta,
@@ -276,7 +255,6 @@
                         permutation_challenges,
                     );
                 });
->>>>>>> 72cb1bac
         }
     }
 }
@@ -331,92 +309,6 @@
     type C = InnerConfig;
     type A = RiscvAir<F>;
 
-<<<<<<< HEAD
-    pub(crate) fn const_proof<C>(
-        builder: &mut Builder<C>,
-        machine: &MachineStark<SC, A>,
-        proof: ShardProof<SC>,
-    ) -> ShardProofVariable<C>
-    where
-        C: Config<F = F, EF = EF>,
-    {
-        let index = builder.materialize(Usize::Const(proof.index));
-
-        // Set up the public values.
-        let mut public_values: PublicValues<Word<Felt<F>>, Felt<F>> = Default::default();
-        public_values.shard = builder.eval(F::from_canonical_u32(proof.public_values.shard));
-        public_values.start_pc = builder.eval(F::from_canonical_u32(proof.public_values.start_pc));
-        public_values.next_pc = builder.eval(F::from_canonical_u32(proof.public_values.next_pc));
-        public_values.exit_code =
-            builder.eval(F::from_canonical_u32(proof.public_values.exit_code));
-        public_values.committed_value_digest = core::array::from_fn(|i| {
-            let word_val: Word<F> = Word::from(proof.public_values.committed_value_digest[i]);
-            Word(core::array::from_fn(|j| builder.eval(word_val[j])))
-        });
-
-        // Set up the commitments.
-        let mut main_commit: Commitment<_> = builder.dyn_array(DIGEST_SIZE);
-        let mut permutation_commit: Commitment<_> = builder.dyn_array(DIGEST_SIZE);
-        let mut quotient_commit: Commitment<_> = builder.dyn_array(DIGEST_SIZE);
-
-        let main_commit_val: [_; DIGEST_SIZE] = proof.commitment.main_commit.into();
-        let perm_commit_val: [_; DIGEST_SIZE] = proof.commitment.permutation_commit.into();
-        let quotient_commit_val: [_; DIGEST_SIZE] = proof.commitment.quotient_commit.into();
-        for (i, ((main_val, perm_val), quotient_val)) in main_commit_val
-            .into_iter()
-            .zip(perm_commit_val)
-            .zip(quotient_commit_val)
-            .enumerate()
-        {
-            builder.set(&mut main_commit, i, main_val);
-            builder.set(&mut permutation_commit, i, perm_val);
-            builder.set(&mut quotient_commit, i, quotient_val);
-        }
-
-        let commitment = ShardCommitment {
-            main_commit,
-            permutation_commit,
-            quotient_commit,
-        };
-
-        // Set up the opened values.
-        let num_shard_chips = proof.opened_values.chips.len();
-        let mut opened_values = builder.dyn_array(num_shard_chips);
-        for (i, values) in proof.opened_values.chips.iter().enumerate() {
-            let values: ChipOpenedValuesVariable<_> = builder.eval_const(values.clone());
-            builder.set(&mut opened_values, i, values);
-        }
-        let opened_values = ShardOpenedValuesVariable {
-            chips: opened_values,
-        };
-
-        let opening_proof = const_two_adic_pcs_proof(builder, proof.opening_proof);
-
-        let sorted_indices = machine
-            .chips()
-            .iter()
-            .map(|chip| {
-                let index = proof
-                    .chip_ordering
-                    .get(&chip.name())
-                    .map(|i| C::N::from_canonical_usize(*i))
-                    .unwrap_or(C::N::neg_one());
-                builder.eval(index)
-            })
-            .collect();
-
-        ShardProofVariable {
-            index: Usize::Var(index),
-            commitment,
-            opened_values,
-            opening_proof,
-            sorted_indices,
-            public_values,
-        }
-    }
-
-=======
->>>>>>> 72cb1bac
     #[test]
     fn test_permutation_challenges() {
         // Generate a dummy proof.
@@ -550,25 +442,20 @@
                 });
             let ShardCommitmentVariable { main_commit, .. } = &proof.commitment;
             challenger.observe(&mut builder, main_commit.clone());
-            challenger.observe_slice(&mut builder, &proof.public_values.to_vec());
+            let public_values_field = PublicValues::<Word<F>, F>::new(proof_val.public_values);
+            let public_values_felt: Vec<Felt<F>> = public_values_field
+                .to_vec()
+                .iter()
+                .map(|x| builder.eval(*x))
+                .collect();
+            challenger.observe_slice(&mut builder, &public_values_felt);
             shard_proofs.push(proof);
             sorted_indices.push(sorted_indices_arr);
         }
-<<<<<<< HEAD
-
-        for proof in shard_proofs {
-=======
-        // Observe the public input digest
-        let pv_digest_felt: Vec<Felt<F>> = pv_digest_field_elms
-            .iter()
-            .map(|x| builder.eval(*x))
-            .collect();
-        challenger.observe_slice(&mut builder, &pv_digest_felt);
 
         let code = builder.eval(InnerVal::two());
         builder.print_v(code);
         for (proof, sorted_indices) in shard_proofs.iter().zip(sorted_indices) {
->>>>>>> 72cb1bac
             StarkVerifier::<C, SC>::verify_shard(
                 &mut builder,
                 &vk,
