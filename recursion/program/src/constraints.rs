use p3_air::Air;
use p3_commit::LagrangeSelectors;
use p3_field::AbstractExtensionField;
use p3_field::AbstractField;
use p3_field::TwoAdicField;
use sp1_core::air::MachineAir;
use sp1_core::stark::AirOpenedValues;
use sp1_core::stark::{MachineChip, StarkGenericConfig};
use sp1_recursion_compiler::prelude::Config;
use sp1_recursion_compiler::prelude::ExtConst;
use sp1_recursion_compiler::prelude::{Builder, Ext, SymbolicExt};

use crate::commit::PolynomialSpaceVariable;
use crate::folder::RecursiveVerifierConstraintFolder;
use crate::fri::TwoAdicMultiplicativeCosetVariable;
use crate::stark::StarkVerifier;
use crate::types::ChipOpenedValuesVariable;
use crate::types::ChipOpening;
use crate::types::PublicValuesVariable;

impl<C: Config, SC: StarkGenericConfig> StarkVerifier<C, SC>
where
    SC: StarkGenericConfig<Val = C::F, Challenge = C::EF>,
    C::F: TwoAdicField,
{
    fn eval_constrains<A>(
        builder: &mut Builder<C>,
        chip: &MachineChip<SC, A>,
        opening: &ChipOpening<C>,
        public_values: PublicValuesVariable<C>,
        selectors: &LagrangeSelectors<Ext<C::F, C::EF>>,
        alpha: Ext<C::F, C::EF>,
        permutation_challenges: &[Ext<C::F, C::EF>],
    ) -> Ext<C::F, C::EF>
    where
        A: for<'b> Air<RecursiveVerifierConstraintFolder<'b, C>>,
    {
        let mut unflatten = |v: &[Ext<C::F, C::EF>]| {
            v.chunks_exact(SC::Challenge::D)
                .map(|chunk| {
                    builder.eval(
                        chunk
                            .iter()
                            .enumerate()
                            .map(|(e_i, &x)| x * C::EF::monomial(e_i).cons())
                            .sum::<SymbolicExt<_, _>>(),
                    )
                })
                .collect::<Vec<Ext<_, _>>>()
        };
        let perm_opening = AirOpenedValues {
            local: unflatten(&opening.permutation.local),
            next: unflatten(&opening.permutation.next),
        };

        let zero: Ext<SC::Val, SC::Challenge> = builder.eval(SC::Val::zero());
        let public_values_felt = public_values.to_vec(builder);
        let mut folder = RecursiveVerifierConstraintFolder {
            builder,
            preprocessed: opening.preprocessed.view(),
            main: opening.main.view(),
            perm: perm_opening.view(),
            perm_challenges: permutation_challenges,
            cumulative_sum: opening.cumulative_sum,
            public_values: &public_values_felt,
            is_first_row: selectors.is_first_row,
            is_last_row: selectors.is_last_row,
            is_transition: selectors.is_transition,
            alpha,
            accumulator: zero,
        };

        chip.eval(&mut folder);
        folder.accumulator
    }

    fn recompute_quotient(
        builder: &mut Builder<C>,
        opening: &ChipOpening<C>,
        qc_domains: Vec<TwoAdicMultiplicativeCosetVariable<C>>,
        zeta: Ext<C::F, C::EF>,
    ) -> Ext<C::F, C::EF> {
        let zps = qc_domains
            .iter()
            .enumerate()
            .map(|(i, domain)| {
                qc_domains
                    .iter()
                    .enumerate()
                    .filter(|(j, _)| *j != i)
                    .map(|(_, other_domain)| {
                        // Calculate: other_domain.zp_at_point(zeta)
                        //     * other_domain.zp_at_point(domain.first_point()).inverse()
                        let first_point: Ext<_, _> = builder.eval(domain.first_point());
                        other_domain.zp_at_point(builder, zeta)
                            * other_domain.zp_at_point(builder, first_point).inverse()
                    })
                    .product::<SymbolicExt<_, _>>()
            })
            .collect::<Vec<SymbolicExt<_, _>>>()
            .into_iter()
            .map(|x| builder.eval(x))
            .collect::<Vec<Ext<_, _>>>();

        builder.eval(
            opening
                .quotient
                .iter()
                .enumerate()
                .map(|(ch_i, ch)| {
                    assert_eq!(ch.len(), C::EF::D);
                    ch.iter()
                        .enumerate()
                        .map(|(e_i, &c)| zps[ch_i] * C::EF::monomial(e_i) * c)
                        .sum::<SymbolicExt<_, _>>()
                })
                .sum::<SymbolicExt<_, _>>(),
        )
    }

    /// Reference: `[sp1_core::stark::Verifier::verify_constraints]`
    #[allow(clippy::too_many_arguments)]
    pub fn verify_constraints<A>(
        builder: &mut Builder<C>,
        chip: &MachineChip<SC, A>,
        opening: &ChipOpenedValuesVariable<C>,
        public_values: PublicValuesVariable<C>,
        trace_domain: TwoAdicMultiplicativeCosetVariable<C>,
        qc_domains: Vec<TwoAdicMultiplicativeCosetVariable<C>>,
        zeta: Ext<C::F, C::EF>,
        alpha: Ext<C::F, C::EF>,
        permutation_challenges: &[Ext<C::F, C::EF>],
    ) where
        A: MachineAir<C::F> + for<'a> Air<RecursiveVerifierConstraintFolder<'a, C>>,
    {
        let opening = ChipOpening::from_variable(builder, chip, opening);
        let sels = trace_domain.selectors_at_point(builder, zeta);

        let folded_constraints = Self::eval_constrains(
            builder,
            chip,
            &opening,
            public_values,
            &sels,
            alpha,
            permutation_challenges,
        );

        let quotient: Ext<_, _> = Self::recompute_quotient(builder, &opening, qc_domains, zeta);

        // Assert that the quotient times the zerofier is equal to the folded constraints.
        builder.assert_ext_eq(folded_constraints * sels.inv_zeroifier, quotient);
    }
}

#[cfg(test)]
mod tests {
    use itertools::{izip, Itertools};
    use serde::{de::DeserializeOwned, Serialize};
    use sp1_core::{
        air::{PublicValues, Word, PV_DIGEST_NUM_WORDS, WORD_SIZE},
        runtime::Program,
        stark::{
            Chip, Com, Dom, MachineStark, OpeningProof, PcsProverData, RiscvAir, ShardCommitment,
            ShardMainData, ShardProof, StarkGenericConfig, Verifier,
        },
        utils::BabyBearPoseidon2,
    };
    use sp1_recursion_core::runtime::Runtime;
    use sp1_sdk::{SP1Prover, SP1Stdin, SP1Verifier};

    use p3_challenger::{CanObserve, FieldChallenger};
    use p3_field::{AbstractField, PrimeField32};
    use sp1_recursion_compiler::{asm::VmBuilder, ir::Felt, prelude::ExtConst};

    use p3_commit::{Pcs, PolynomialSpace};

    use crate::{
        commit::PolynomialSpaceVariable,
        fri::TwoAdicMultiplicativeCosetVariable,
        stark::StarkVerifier,
        types::{ChipOpenedValuesVariable, ChipOpening, PublicValuesVariable},
    };

    #[allow(clippy::type_complexity)]
    fn get_shard_data<'a, SC>(
        machine: &'a MachineStark<SC, RiscvAir<SC::Val>>,
        proof: &'a ShardProof<SC>,
        challenger: &mut SC::Challenger,
    ) -> (
        Vec<&'a Chip<SC::Val, RiscvAir<SC::Val>>>,
        Vec<Dom<SC>>,
        Vec<Vec<Dom<SC>>>,
        Vec<SC::Challenge>,
        SC::Challenge,
        SC::Challenge,
    )
    where
        SC: StarkGenericConfig + Default,
        SC::Challenger: Clone,
        OpeningProof<SC>: Send + Sync,
        Com<SC>: Send + Sync,
        PcsProverData<SC>: Send + Sync,
        ShardMainData<SC>: Serialize + DeserializeOwned,
        SC::Val: p3_field::PrimeField32,
    {
        let ShardProof {
            commitment,
            opened_values,
            ..
        } = proof;

        let ShardCommitment {
            permutation_commit,
            quotient_commit,
            ..
        } = commitment;

        // Extract verification metadata.
        let pcs = machine.config().pcs();

        let permutation_challenges = (0..2)
            .map(|_| challenger.sample_ext_element::<SC::Challenge>())
            .collect::<Vec<_>>();

        challenger.observe(permutation_commit.clone());

        let alpha = challenger.sample_ext_element::<SC::Challenge>();

        // Observe the quotient commitments.
        challenger.observe(quotient_commit.clone());

        let zeta = challenger.sample_ext_element::<SC::Challenge>();

        let chips = machine
            .shard_chips_ordered(&proof.chip_ordering)
            .collect::<Vec<_>>();

        let log_degrees = opened_values
            .chips
            .iter()
            .map(|val| val.log_degree)
            .collect::<Vec<_>>();

        let log_quotient_degrees = chips
            .iter()
            .map(|chip| chip.log_quotient_degree())
            .collect::<Vec<_>>();

        let trace_domains = log_degrees
            .iter()
            .map(|log_degree| pcs.natural_domain_for_degree(1 << log_degree))
            .collect::<Vec<_>>();

        let quotient_chunk_domains = trace_domains
            .iter()
            .zip_eq(log_degrees)
            .zip_eq(log_quotient_degrees)
            .map(|((domain, log_degree), log_quotient_degree)| {
                let quotient_degree = 1 << log_quotient_degree;
                let quotient_domain =
                    domain.create_disjoint_domain(1 << (log_degree + log_quotient_degree));
                quotient_domain.split_domains(quotient_degree)
            })
            .collect::<Vec<_>>();

        (
            chips,
            trace_domains,
            quotient_chunk_domains,
            permutation_challenges,
            alpha,
            zeta,
        )
    }

    #[test]
    fn test_verify_constraints_parts() {
        type SC = BabyBearPoseidon2;
        type F = <SC as StarkGenericConfig>::Val;
        type EF = <SC as StarkGenericConfig>::Challenge;
        type A = RiscvAir<F>;

        // Generate a dummy proof.
        sp1_core::utils::setup_logger();
        let elf =
            include_bytes!("../../../examples/fibonacci/program/elf/riscv32im-succinct-zkvm-elf");

        let machine = A::machine(SC::default());
        let (_, vk) = machine.setup(&Program::from(elf));
        let mut challenger = machine.config().challenger();
        let proof = SP1Prover::prove_with_config(elf, SP1Stdin::new(), machine.config().clone())
            .unwrap()
            .proof;
        println!("Proof generated successfully");

        challenger.observe(vk.commit);
        proof.shard_proofs.iter().for_each(|proof| {
            challenger.observe(proof.commitment.main_commit);
            let public_values_field = PublicValues::<Word<F>, F>::new(proof.public_values);
            challenger.observe_slice(&public_values_field.to_vec());
        });

        // Run the verify inside the DSL and compare it to the calculated value.
        let mut builder = VmBuilder::<F, EF>::default();

        for proof in proof.shard_proofs.into_iter().take(1) {
            let (
                chips,
                trace_domains_vals,
                quotient_chunk_domains_vals,
                permutation_challenges,
                alpha_val,
                zeta_val,
            ) = get_shard_data(&machine, &proof, &mut challenger);

            // Set up the public values.
            let pv_shard = builder.eval(F::from_canonical_u32(proof.public_values.shard));
            let pv_start_pc = builder.eval(F::from_canonical_u32(proof.public_values.start_pc));
            let pv_next_pc = builder.eval(F::from_canonical_u32(proof.public_values.next_pc));
            let pv_exit_code = builder.eval(F::from_canonical_u32(proof.public_values.exit_code));
            let mut pv_committed_value_digest = builder.dyn_array(PV_DIGEST_NUM_WORDS * WORD_SIZE);
            for i in 0..PV_DIGEST_NUM_WORDS {
                let word_val: Word<F> = Word::from(proof.public_values.committed_value_digest[i]);
                for j in 0..WORD_SIZE {
                    let word_val: Felt<_> = builder.eval(word_val[j]);
                    builder.set(&mut pv_committed_value_digest, i * WORD_SIZE + j, word_val);
                }
            }
            let public_values = PublicValuesVariable {
                committed_values_digest: pv_committed_value_digest,
                shard: pv_shard,
                start_pc: pv_start_pc,
                next_pc: pv_next_pc,
                exit_code: pv_exit_code,
            };

            for (chip, trace_domain_val, qc_domains_vals, values_vals) in izip!(
                chips.iter(),
                trace_domains_vals,
                quotient_chunk_domains_vals,
                proof.opened_values.chips.iter(),
            ) {
                // Compute the expected folded constraints value.
                let sels_val = trace_domain_val.selectors_at_point(zeta_val);
                let folded_constraints_val = Verifier::<SC, _>::eval_constraints(
                    chip,
                    values_vals,
                    &sels_val,
                    alpha_val,
                    &permutation_challenges,
                    PublicValues::<Word<F>, F>::new(proof.public_values),
                );

                // Compute the folded constraints value in the DSL.
                let values_var: ChipOpenedValuesVariable<_> =
                    builder.eval_const(values_vals.clone());
                let values = ChipOpening::from_variable(&mut builder, chip, &values_var);
                let alpha = builder.eval(alpha_val.cons());
                let zeta = builder.eval(zeta_val.cons());

                let trace_domain: TwoAdicMultiplicativeCosetVariable<_> =
                    builder.eval_const(trace_domain_val);
                let sels = trace_domain.selectors_at_point(&mut builder, zeta);

                let permutation_challenges = permutation_challenges
                    .iter()
                    .map(|c| builder.eval(c.cons()))
                    .collect::<Vec<_>>();
                let folded_constraints = StarkVerifier::<_, SC>::eval_constrains(
                    &mut builder,
                    chip,
                    &values,
                    public_values.clone(),
                    &sels,
                    alpha,
                    permutation_challenges.as_slice(),
                );

                // Assert that the two values are equal.
                builder.assert_ext_eq(folded_constraints, folded_constraints_val.cons());

                // Compute the expected quotient value.
                let quotient_val =
                    Verifier::<SC, A>::recompute_quotient(values_vals, &qc_domains_vals, zeta_val);

                let qc_domains = qc_domains_vals
                    .iter()
                    .map(|domain| {
                        builder.eval_const::<TwoAdicMultiplicativeCosetVariable<_>>(*domain)
                    })
                    .collect::<Vec<_>>();
                let quotient = StarkVerifier::<_, SC>::recompute_quotient(
                    &mut builder,
                    &values,
                    qc_domains,
                    zeta,
                );

                // Assert that the two values are equal.
                builder.assert_ext_eq(quotient, quotient_val.cons());

                // Assert that the constraint-quotient relation holds.
                builder.assert_ext_eq(folded_constraints * sels.inv_zeroifier, quotient);
            }
        }

        let program = builder.compile();

        let mut runtime = Runtime::<F, EF, _>::new(&program, machine.config().perm.clone());
        runtime.run();
        println!(
            "The program executed successfully, number of cycles: {}",
            runtime.clk.as_canonical_u32() / 4
        );
    }

    #[test]
    fn test_verify_constraints_whole() {
        type SC = BabyBearPoseidon2;
        type F = <SC as StarkGenericConfig>::Val;
        type EF = <SC as StarkGenericConfig>::Challenge;
        type A = RiscvAir<F>;

        // Generate a dummy proof.
        sp1_core::utils::setup_logger();
        let elf =
            include_bytes!("../../../examples/fibonacci/program/elf/riscv32im-succinct-zkvm-elf");

        let machine = A::machine(SC::default());
        let (_, vk) = machine.setup(&Program::from(elf));
        let mut challenger = machine.config().challenger();
        let proof =
            SP1Prover::prove_with_config(elf, SP1Stdin::new(), machine.config().clone()).unwrap();
        SP1Verifier::verify_with_config(elf, &proof, machine.config().clone()).unwrap();

        let proof = proof.proof;
        println!("Proof generated and verified successfully");

        challenger.observe(vk.commit);

        proof.shard_proofs.iter().for_each(|proof| {
            challenger.observe(proof.commitment.main_commit);
            let public_values_field = PublicValues::<Word<F>, F>::new(proof.public_values);
            challenger.observe_slice(&public_values_field.to_vec());
        });

        // Run the verify inside the DSL and compare it to the calculated value.
        let mut builder = VmBuilder::<F, EF>::default();

        for proof in proof.shard_proofs.into_iter().take(1) {
            let (
                chips,
                trace_domains_vals,
                quotient_chunk_domains_vals,
                permutation_challenges,
                alpha_val,
                zeta_val,
            ) = get_shard_data(&machine, &proof, &mut challenger);

            for (chip, trace_domain_val, qc_domains_vals, values_vals) in izip!(
                chips.iter(),
                trace_domains_vals,
                quotient_chunk_domains_vals,
                proof.opened_values.chips.iter(),
            ) {
                let opening = builder.eval_const(values_vals.clone());
                let alpha = builder.eval(alpha_val.cons());
                let zeta = builder.eval(zeta_val.cons());
                let trace_domain = builder.eval_const(trace_domain_val);
                let qc_domains = qc_domains_vals
                    .iter()
                    .map(|domain| builder.eval_const(*domain))
                    .collect::<Vec<_>>();

                // Set up the public values.
                let pv_shard = builder.eval(F::from_canonical_u32(proof.public_values.shard));
                let pv_start_pc = builder.eval(F::from_canonical_u32(proof.public_values.start_pc));
                let pv_next_pc = builder.eval(F::from_canonical_u32(proof.public_values.next_pc));
                let pv_exit_code =
                    builder.eval(F::from_canonical_u32(proof.public_values.exit_code));
                let mut pv_committed_value_digest =
                    builder.dyn_array(PV_DIGEST_NUM_WORDS * WORD_SIZE);
                for i in 0..PV_DIGEST_NUM_WORDS {
                    let word_val: Word<F> =
                        Word::from(proof.public_values.committed_value_digest[i]);
                    for j in 0..WORD_SIZE {
                        let word_val: Felt<_> = builder.eval(word_val[j]);
                        builder.set(&mut pv_committed_value_digest, i * WORD_SIZE + j, word_val);
                    }
                }
<<<<<<< HEAD
                let public_values = PublicValuesVariable {
                    committed_values_digest: pv_committed_value_digest,
                    shard: pv_shard,
                    start_pc: pv_start_pc,
                    next_pc: pv_next_pc,
                    exit_code: pv_exit_code,
                };
=======
                let permutation_challenges = permutation_challenges
                    .iter()
                    .map(|c| builder.eval(c.cons()))
                    .collect::<Vec<_>>();
>>>>>>> 13c36fb9

                StarkVerifier::<_, SC>::verify_constraints::<A>(
                    &mut builder,
                    chip,
                    &opening,
                    public_values,
                    trace_domain,
                    qc_domains,
                    zeta,
                    alpha,
                    &permutation_challenges,
                )
            }
        }

        let program = builder.compile();

        let mut runtime = Runtime::<F, EF, _>::new(&program, machine.config().perm.clone());
        runtime.run();
        println!(
            "The program executed successfully, number of cycles: {}",
            runtime.clk.as_canonical_u32() / 4
        );
    }
}<|MERGE_RESOLUTION|>--- conflicted
+++ resolved
@@ -468,41 +468,16 @@
                 let alpha = builder.eval(alpha_val.cons());
                 let zeta = builder.eval(zeta_val.cons());
                 let trace_domain = builder.eval_const(trace_domain_val);
+                let public_values = builder.eval_const(proof.public_values);
                 let qc_domains = qc_domains_vals
                     .iter()
                     .map(|domain| builder.eval_const(*domain))
                     .collect::<Vec<_>>();
 
-                // Set up the public values.
-                let pv_shard = builder.eval(F::from_canonical_u32(proof.public_values.shard));
-                let pv_start_pc = builder.eval(F::from_canonical_u32(proof.public_values.start_pc));
-                let pv_next_pc = builder.eval(F::from_canonical_u32(proof.public_values.next_pc));
-                let pv_exit_code =
-                    builder.eval(F::from_canonical_u32(proof.public_values.exit_code));
-                let mut pv_committed_value_digest =
-                    builder.dyn_array(PV_DIGEST_NUM_WORDS * WORD_SIZE);
-                for i in 0..PV_DIGEST_NUM_WORDS {
-                    let word_val: Word<F> =
-                        Word::from(proof.public_values.committed_value_digest[i]);
-                    for j in 0..WORD_SIZE {
-                        let word_val: Felt<_> = builder.eval(word_val[j]);
-                        builder.set(&mut pv_committed_value_digest, i * WORD_SIZE + j, word_val);
-                    }
-                }
-<<<<<<< HEAD
-                let public_values = PublicValuesVariable {
-                    committed_values_digest: pv_committed_value_digest,
-                    shard: pv_shard,
-                    start_pc: pv_start_pc,
-                    next_pc: pv_next_pc,
-                    exit_code: pv_exit_code,
-                };
-=======
                 let permutation_challenges = permutation_challenges
                     .iter()
                     .map(|c| builder.eval(c.cons()))
                     .collect::<Vec<_>>();
->>>>>>> 13c36fb9
 
                 StarkVerifier::<_, SC>::verify_constraints::<A>(
                     &mut builder,
