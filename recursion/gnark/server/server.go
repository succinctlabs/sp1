package server

import (
	"context"
	"encoding/json"
	"fmt"
	"net/http"

	"github.com/pkg/errors"

	"github.com/consensys/gnark-crypto/ecc"
	"github.com/consensys/gnark/backend/groth16"
	"github.com/consensys/gnark/constraint"
	"github.com/consensys/gnark/frontend"
	"github.com/succinctlabs/sp1-recursion-gnark/sp1"
)

type Server struct {
	r1cs constraint.ConstraintSystem
	pk   groth16.ProvingKey
	vk   groth16.VerifyingKey
}

// New creates a new server instance with the R1CS and proving key for the given circuit type and
// version.
<<<<<<< HEAD
func New(ctx context.Context, dataDir, circuitBucket, circuitType, circuitVersion string) (*Server, error) {
	r1cs, pk, vk, err := LoadCircuit(ctx, dataDir, circuitBucket, circuitType, circuitVersion)
=======
func New(ctx context.Context, dataDir, circuitType string) (*Server, error) {
	r1cs, pk, err := LoadCircuit(ctx, dataDir, circuitType)
>>>>>>> 4b1d6a4e
	if err != nil {
		return nil, errors.Wrap(err, "loading circuit")
	}
	fmt.Println("Loaded circuit")

	s := &Server{
		r1cs: r1cs,
		pk:   pk,
		vk:   vk,
	}
	return s, nil
}

// Start starts listening for requests on the given address.
func (s *Server) Start(port string) {
	router := http.NewServeMux()
	router.HandleFunc("GET /healthz", s.healthz)
	router.HandleFunc("POST /groth16/prove", s.handleGroth16Prove)

	fmt.Printf("Starting server on %s\n", port)
	http.ListenAndServe(":"+port, router)
}

// healthz returns success if the server has the R1CS and proving key loaded. Otherwise, it returns
// an error.
func (s *Server) healthz(w http.ResponseWriter, r *http.Request) {
	if s.r1cs == nil || s.pk == nil {
		ReturnErrorJSON(w, "not ready", http.StatusInternalServerError)
		return
	}
	ReturnJSON(w, "OK", http.StatusOK)
}

// handleGroth16Prove accepts a POST request with a JSON body containing the witness and returns a JSON
// body containing the proof using the Groth16 circuit.
func (s *Server) handleGroth16Prove(w http.ResponseWriter, r *http.Request) {
	var witnessInput sp1.WitnessInput
	err := json.NewDecoder(r.Body).Decode(&witnessInput)
	if err != nil {
		ReturnErrorJSON(w, "decoding request", http.StatusBadRequest)
		return
	}

	// Generate the witness.
	assignment := sp1.NewCircuitFromWitness(witnessInput)
	witness, err := frontend.NewWitness(&assignment, ecc.BN254.ScalarField())
	if err != nil {
		ReturnErrorJSON(w, "generating witness", http.StatusInternalServerError)
		return
	}

	// Generate the proof.
	fmt.Println("Generating proof...")
	proof, err := groth16.Prove(s.r1cs, s.pk, witness)
	if err != nil {
		ReturnErrorJSON(w, "generating proof", http.StatusInternalServerError)
		return
	}

	// Serialize the proof to JSON.
	groth16Proof, err := sp1.SerializeGnarkGroth16Proof(&proof, witnessInput)
	if err != nil {
		ReturnErrorJSON(w, "serializing proof", http.StatusInternalServerError)
		return
	}

	ReturnJSON(w, groth16Proof, http.StatusOK)
}<|MERGE_RESOLUTION|>--- conflicted
+++ resolved
@@ -23,13 +23,8 @@
 
 // New creates a new server instance with the R1CS and proving key for the given circuit type and
 // version.
-<<<<<<< HEAD
-func New(ctx context.Context, dataDir, circuitBucket, circuitType, circuitVersion string) (*Server, error) {
-	r1cs, pk, vk, err := LoadCircuit(ctx, dataDir, circuitBucket, circuitType, circuitVersion)
-=======
 func New(ctx context.Context, dataDir, circuitType string) (*Server, error) {
-	r1cs, pk, err := LoadCircuit(ctx, dataDir, circuitType)
->>>>>>> 4b1d6a4e
+	r1cs, pk, vk, err := LoadCircuit(ctx, dataDir, circuitType)
 	if err != nil {
 		return nil, errors.Wrap(err, "loading circuit")
 	}
