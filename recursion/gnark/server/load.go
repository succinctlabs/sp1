package server

import (
	"bufio"
	"context"
	"fmt"
	"io"
	"os"
	"path/filepath"
	"sync"
	"sync/atomic"
	"time"

	"github.com/consensys/gnark-crypto/ecc"
	"github.com/consensys/gnark/backend/groth16"
	"github.com/consensys/gnark/constraint"
	"github.com/pkg/errors"
)

// LoadCircuit checks if the necessary circuit files are in the specified data directory,
// downloads them if not, and loads them into memory.
func LoadCircuit(ctx context.Context, dataDir, circuitType string) (constraint.ConstraintSystem, groth16.ProvingKey, groth16.VerifyingKey, error) {
	r1csPath := filepath.Join(dataDir, "circuit_"+circuitType+".bin")
	pkPath := filepath.Join(dataDir, "pk_"+circuitType+".bin")

	// Ensure data directory exists
	if _, err := os.Stat(dataDir); os.IsNotExist(err) {
		if err := os.MkdirAll(dataDir, 0755); err != nil {
			return nil, nil, nil, errors.Wrap(err, "creating data directory")
		}
	}

	// Check if the R1CS and Proving Key files exist in the data directory.
	filesExist := fileExists(r1csPath) && fileExists(pkPath)

	if !filesExist {
		return nil, nil, nil, errors.New("circuit files not found")
	} else {
		fmt.Println("Files found, loading circuit...")
	}

	// Load the circuit artifacts into memory
	r1cs, pk, vk, err := LoadCircuitArtifacts(dataDir, circuitType)
	if err != nil {
		return nil, nil, nil, errors.Wrap(err, "loading circuit artifacts")
	}
	fmt.Println("Circuit artifacts loaded successfully")

	return r1cs, pk, vk, nil
}

// LoadCircuitArtifacts loads the R1CS and Proving Key from the specified data directory into memory.
<<<<<<< HEAD
func LoadCircuitArtifacts(dataDir, circuitType string) (constraint.ConstraintSystem, groth16.ProvingKey, groth16.VerifyingKey, error) {
	r1csFilePath := filepath.Join(dataDir, "circuit_"+circuitType+".bin")
	pkFilePath := filepath.Join(dataDir, "pk_"+circuitType+".bin")
	vkFilePath := filepath.Join(dataDir, "vk_"+circuitType+".bin")

	// Read the R1CS content
	r1csFile, err := os.Open(r1csFilePath)
	if err != nil {
		return nil, nil, nil, errors.Wrap(err, "opening R1CS file")
	}

	r1csFile.Seek(0, io.SeekStart)
	r1csContent, err := io.ReadAll(r1csFile)
	if err != nil {
		return nil, nil, nil, errors.Wrap(err, "reading R1CS content")
	}

	// Read the PK content
	pkFile, err := os.Open(pkFilePath)
	if err != nil {
		return nil, nil, nil, errors.Wrap(err, "opening PK file")
	}

	pkFile.Seek(0, io.SeekStart)
	pkContent, err := io.ReadAll(pkFile)
	if err != nil {
		return nil, nil, nil, errors.Wrap(err, "reading PK content")
	}

	// Read the VK content
	vkFile, err := os.Open(vkFilePath)
	if err != nil {
		return nil, nil, nil, errors.Wrap(err, "opening VK file")
	}

	vkFile.Seek(0, io.SeekStart)
	vkContent, err := io.ReadAll(vkFile)
	if err != nil {
		return nil, nil, nil, errors.Wrap(err, "reading VK content")
	}

	// Load R1CS, PK, and VK into memory
	r1cs := groth16.NewCS(ecc.BN254)
	_, err = r1cs.ReadFrom(bytes.NewReader(r1csContent))
	if err != nil {
		return nil, nil, nil, errors.Wrap(err, "error reading R1CS content")
	}

	pk := groth16.NewProvingKey(ecc.BN254)
	_, err = pk.ReadFrom(bytes.NewReader(pkContent))
	if err != nil {
		return nil, nil, nil, errors.Wrap(err, "error reading PK content")
	}

	vk := groth16.NewVerifyingKey(ecc.BN254)
	_, err = vk.ReadFrom(bytes.NewReader(vkContent))
	if err != nil {
		return nil, nil, nil, errors.Wrap(err, "error reading VK content")
	}
=======
func LoadCircuitArtifacts(dataDir, circuitType string) (constraint.ConstraintSystem, groth16.ProvingKey, error) {
	var wg sync.WaitGroup
	var r1cs constraint.ConstraintSystem
	var pk groth16.ProvingKey
	var errR1CS, errPK error

	startTime := time.Now()
	fmt.Printf("Loading artifacts start time %s\n", startTime.Format(time.RFC3339))

	wg.Add(2)
	go func() {
		defer wg.Done()

		r1csFilePath := filepath.Join(dataDir, "circuit_"+circuitType+".bin")
		fmt.Println("Opening R1CS file at:", r1csFilePath)
		r1csFile, err := os.Open(r1csFilePath)
		if err != nil {
			errR1CS = errors.Wrap(err, "opening R1CS file")
			return
		}
		defer r1csFile.Close()

		r1csReader := bufio.NewReader(r1csFile)
		r1csStart := time.Now()
		r1cs = groth16.NewCS(ecc.BN254)
		fmt.Println("Reading R1CS file...")
		if _, err = r1cs.ReadFrom(r1csReader); err != nil {
			errR1CS = errors.Wrap(err, "reading R1CS content from file")
		} else {
			fmt.Printf("R1CS loaded in %s\n", time.Since(r1csStart))
		}
	}()

	go func() {
		defer wg.Done()

		pkFilePath := filepath.Join(dataDir, "pk_"+circuitType+".bin")
		fmt.Println("Opening PK file at:", pkFilePath)
		pkFile, err := os.Open(pkFilePath)
		if err != nil {
			errPK = errors.Wrap(err, "opening PK file")
			return
		}
		defer pkFile.Close()

		pkReader := bufio.NewReader(pkFile)
		pkStart := time.Now()
		pk = groth16.NewProvingKey(ecc.BN254)
		fmt.Println("Reading PK file...")
		if _, err = pk.UnsafeReadFrom(pkReader); err != nil {
			errPK = errors.Wrap(err, "reading PK content from file")
		} else {
			fmt.Printf("PK loaded in %s\n", time.Since(pkStart))
		}
	}()

	wg.Wait()

	if errR1CS != nil {
		return nil, nil, errors.Wrap(errR1CS, "processing R1CS")
	}
	if errPK != nil {
		return nil, nil, errors.Wrap(errPK, "processing PK")
	}

	fmt.Printf("Circuit artifacts loaded successfully in %s\n", time.Since(startTime))
>>>>>>> 7c44ca77

	return r1cs, pk, vk, nil
}

// Helper function to check if a file exists.
func fileExists(filePath string) bool {
	_, err := os.Stat(filePath)
	return !os.IsNotExist(err)
}

// ProgressTrackingWriter wraps a `WriterAt` to track progress.
type ProgressTrackingWriter struct {
	underlying io.WriterAt
	totalBytes int64
}

func (ptw *ProgressTrackingWriter) WriteAt(p []byte, offset int64) (int, error) {
	n, err := ptw.underlying.WriteAt(p, offset)
	atomic.AddInt64(&ptw.totalBytes, int64(n))
	if os.Getenv("VERBOSE") == "true" {
		offsetGB := bytesToGigabytes(offset)
		fmt.Printf("Downloaded %.6f GB\n", offsetGB)
	}
	return n, err
}

func bytesToGigabytes(bytes int64) float64 {
	const bytesPerGigabyte = 1024 * 1024 * 1024
	return float64(bytes) / float64(bytesPerGigabyte)
}

// Creates a new `ProgressTrackingWriter` given an underlying `WriterAt`.
func NewProgressTrackingWriter(writer io.WriterAt) *ProgressTrackingWriter {
	return &ProgressTrackingWriter{
		underlying: writer,
		totalBytes: 0,
	}
}<|MERGE_RESOLUTION|>--- conflicted
+++ resolved
@@ -2,6 +2,7 @@
 
 import (
 	"bufio"
+	"bytes"
 	"context"
 	"fmt"
 	"io"
@@ -50,68 +51,7 @@
 }
 
 // LoadCircuitArtifacts loads the R1CS and Proving Key from the specified data directory into memory.
-<<<<<<< HEAD
 func LoadCircuitArtifacts(dataDir, circuitType string) (constraint.ConstraintSystem, groth16.ProvingKey, groth16.VerifyingKey, error) {
-	r1csFilePath := filepath.Join(dataDir, "circuit_"+circuitType+".bin")
-	pkFilePath := filepath.Join(dataDir, "pk_"+circuitType+".bin")
-	vkFilePath := filepath.Join(dataDir, "vk_"+circuitType+".bin")
-
-	// Read the R1CS content
-	r1csFile, err := os.Open(r1csFilePath)
-	if err != nil {
-		return nil, nil, nil, errors.Wrap(err, "opening R1CS file")
-	}
-
-	r1csFile.Seek(0, io.SeekStart)
-	r1csContent, err := io.ReadAll(r1csFile)
-	if err != nil {
-		return nil, nil, nil, errors.Wrap(err, "reading R1CS content")
-	}
-
-	// Read the PK content
-	pkFile, err := os.Open(pkFilePath)
-	if err != nil {
-		return nil, nil, nil, errors.Wrap(err, "opening PK file")
-	}
-
-	pkFile.Seek(0, io.SeekStart)
-	pkContent, err := io.ReadAll(pkFile)
-	if err != nil {
-		return nil, nil, nil, errors.Wrap(err, "reading PK content")
-	}
-
-	// Read the VK content
-	vkFile, err := os.Open(vkFilePath)
-	if err != nil {
-		return nil, nil, nil, errors.Wrap(err, "opening VK file")
-	}
-
-	vkFile.Seek(0, io.SeekStart)
-	vkContent, err := io.ReadAll(vkFile)
-	if err != nil {
-		return nil, nil, nil, errors.Wrap(err, "reading VK content")
-	}
-
-	// Load R1CS, PK, and VK into memory
-	r1cs := groth16.NewCS(ecc.BN254)
-	_, err = r1cs.ReadFrom(bytes.NewReader(r1csContent))
-	if err != nil {
-		return nil, nil, nil, errors.Wrap(err, "error reading R1CS content")
-	}
-
-	pk := groth16.NewProvingKey(ecc.BN254)
-	_, err = pk.ReadFrom(bytes.NewReader(pkContent))
-	if err != nil {
-		return nil, nil, nil, errors.Wrap(err, "error reading PK content")
-	}
-
-	vk := groth16.NewVerifyingKey(ecc.BN254)
-	_, err = vk.ReadFrom(bytes.NewReader(vkContent))
-	if err != nil {
-		return nil, nil, nil, errors.Wrap(err, "error reading VK content")
-	}
-=======
-func LoadCircuitArtifacts(dataDir, circuitType string) (constraint.ConstraintSystem, groth16.ProvingKey, error) {
 	var wg sync.WaitGroup
 	var r1cs constraint.ConstraintSystem
 	var pk groth16.ProvingKey
@@ -121,6 +61,7 @@
 	fmt.Printf("Loading artifacts start time %s\n", startTime.Format(time.RFC3339))
 
 	wg.Add(2)
+	// Read the R1CS content.
 	go func() {
 		defer wg.Done()
 
@@ -144,6 +85,7 @@
 		}
 	}()
 
+	// Read the PK content.
 	go func() {
 		defer wg.Done()
 
@@ -170,16 +112,34 @@
 	wg.Wait()
 
 	if errR1CS != nil {
-		return nil, nil, errors.Wrap(errR1CS, "processing R1CS")
+		return nil, nil, nil, errors.Wrap(errR1CS, "processing R1CS")
 	}
 	if errPK != nil {
-		return nil, nil, errors.Wrap(errPK, "processing PK")
+		return nil, nil, nil, errors.Wrap(errPK, "processing PK")
+	}
+
+	// Read the VK content
+	vkFilePath := filepath.Join(dataDir, "vk_"+circuitType+".bin")
+	vkFile, err := os.Open(vkFilePath)
+	if err != nil {
+		return nil, nil, nil, errors.Wrap(err, "opening VK file")
+	}
+
+	vkFile.Seek(0, io.SeekStart)
+	vkContent, err := io.ReadAll(vkFile)
+	if err != nil {
+		return nil, nil, nil, errors.Wrap(err, "reading VK content")
+	}
+	vk := groth16.NewVerifyingKey(ecc.BN254)
+	_, err = vk.ReadFrom(bytes.NewReader(vkContent))
+	if err != nil {
+		return nil, nil, nil, errors.Wrap(err, "error reading VK content")
 	}
 
 	fmt.Printf("Circuit artifacts loaded successfully in %s\n", time.Since(startTime))
->>>>>>> 7c44ca77
 
 	return r1cs, pk, vk, nil
+
 }
 
 // Helper function to check if a file exists.
