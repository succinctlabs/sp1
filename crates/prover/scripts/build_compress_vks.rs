--- conflicted
+++ resolved
@@ -37,20 +37,6 @@
     let range_start = args.start;
     let range_end = args.end;
 
-<<<<<<< HEAD
-        vk_data.save(build_dir, dummy).expect("failed to save vk data");
-    } else {
-        build_vk_map_to_file::<DefaultProverComponents>(
-            build_dir,
-            reduce_batch_size,
-            dummy,
-            num_compiler_workers,
-            num_setup_workers,
-            range_start,
-            range_end,
-        );
-    }
-=======
     build_vk_map_to_file::<DefaultProverComponents>(
         build_dir,
         reduce_batch_size,
@@ -61,5 +47,4 @@
         range_end,
     )
     .unwrap();
->>>>>>> 6dde7dfd
 }