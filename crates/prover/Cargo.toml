--- conflicted
+++ resolved
@@ -26,20 +26,12 @@
 p3-bn254-fr = { workspace = true }
 p3-commit = { workspace = true }
 bincode = "1.3.3"
-<<<<<<< HEAD
-serde = { version = "1.0", features = ["derive", "rc"] }
-itertools = "0.13.0"
-tracing = "0.1.40"
-tracing-subscriber = "0.3.18"
-tracing-appender = "0.2.3"
-serde_json = "1.0.121"
-=======
 serde = { workspace = true, features = ["derive", "rc"] }
 itertools = { workspace = true }
 tracing = { workspace = true }
 tracing-subscriber = { workspace = true }
+tracing-appender = "0.2.3"
 serde_json = { workspace = true }
->>>>>>> a3dfd62d
 clap = { version = "4.5.9", features = ["derive", "env"] }
 anyhow = "1.0.83"
 dirs = "5.0.1"
