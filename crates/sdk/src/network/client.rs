//! # Network Client
//!
//! This module provides a client for directly interacting with the network prover service.

use std::{
    result::Result::Ok as StdOk,
    str::FromStr,
    time::{Duration, SystemTime, UNIX_EPOCH},
};

use alloy_primitives::{Address, B256, U256};
use anyhow::{Context, Ok, Result};
use async_trait::async_trait;
use k256::ecdsa::SigningKey;
use reqwest_middleware::ClientWithMiddleware as HttpClientWithMiddleware;
use serde::{de::DeserializeOwned, Serialize};
use sp1_core_machine::io::SP1Stdin;
use sp1_prover::{HashableKey, SP1VerifyingKey};
use tonic::{transport::Channel, Code};

use super::{
    grpc,
    retry::{self, RetryableRpc, DEFAULT_RETRY_TIMEOUT},
    utils::{sign_raw, Signable},
};
<<<<<<< HEAD
use crate::network::{
    proto::{
        artifact::{
            artifact_store_client::ArtifactStoreClient, ArtifactType, CreateArtifactRequest,
        },
        network::prover_network_client::ProverNetworkClient,
        types::{
            CreateProgramRequest, CreateProgramRequestBody, CreateProgramResponse,
            FulfillmentStatus, FulfillmentStrategy, GetBalanceRequest,
            GetFilteredProofRequestsRequest, GetFilteredProofRequestsResponse, GetNonceRequest,
            GetProgramRequest, GetProgramResponse, GetProofRequestStatusRequest,
            GetProofRequestStatusResponse, MessageFormat, ProofMode, RequestProofRequest,
            RequestProofRequestBody, RequestProofResponse,
        },
=======
use crate::network::proto::{
    artifact::{artifact_store_client::ArtifactStoreClient, ArtifactType, CreateArtifactRequest},
    network::{
        prover_network_client::ProverNetworkClient, CreateProgramRequest, CreateProgramRequestBody,
        CreateProgramResponse, FulfillmentStatus, FulfillmentStrategy, GetBalanceRequest,
        GetFilteredProofRequestsRequest, GetFilteredProofRequestsResponse, GetNonceRequest,
        GetProgramRequest, GetProgramResponse, GetProofRequestDetailsRequest,
        GetProofRequestDetailsResponse, GetProofRequestStatusRequest,
        GetProofRequestStatusResponse, MessageFormat, ProofMode, RequestProofRequest,
        RequestProofRequestBody, RequestProofResponse,
>>>>>>> 09abb8cd
    },
    SPN_SEPOLIA_V1_DOMAIN,
};

/// A client for interacting with the network.
pub struct NetworkClient {
    pub(crate) signer: SigningKey,
    pub(crate) http: HttpClientWithMiddleware,
    pub(crate) rpc_url: String,
}

#[async_trait]
impl RetryableRpc for NetworkClient {
    /// Execute an operation with retries using default timeout.
    async fn with_retry<'a, T, F, Fut>(&'a self, operation: F, operation_name: &str) -> Result<T>
    where
        F: Fn() -> Fut + Send + Sync + 'a,
        Fut: std::future::Future<Output = Result<T>> + Send,
        T: Send,
    {
        self.with_retry_timeout(operation, DEFAULT_RETRY_TIMEOUT, operation_name).await
    }

    /// Execute an operation with retries using the specified timeout.
    async fn with_retry_timeout<'a, T, F, Fut>(
        &'a self,
        operation: F,
        timeout: Duration,
        operation_name: &str,
    ) -> Result<T>
    where
        F: Fn() -> Fut + Send + Sync + 'a,
        Fut: std::future::Future<Output = Result<T>> + Send,
        T: Send,
    {
        retry::retry_operation(operation, Some(timeout), operation_name).await
    }
}

impl NetworkClient {
    pub(crate) fn address(&self) -> Address {
        Address::from_public_key(self.signer.verifying_key())
    }

    pub(crate) fn sign_message(&self, message: &[u8]) -> Result<Vec<u8>> {
        let (sig, v) = sign_raw(message, &self.signer);
        let mut signature_bytes = sig.to_vec();

        // Ethereum uses 27 + v for the recovery id.
        signature_bytes.push(v.to_byte() + 27);

        Ok(signature_bytes)
    }
}

impl NetworkClient {
    /// Creates a new [`NetworkClient`] with the given private key and rpc url.
    pub fn new(private_key: impl Into<String>, rpc_url: impl Into<String>) -> Self {
        let pk = private_key.into();
        let private_key_bytes =
            hex::decode(pk.strip_prefix("0x").unwrap_or(&pk)).expect("Invalid private key");
        let signer = SigningKey::from_slice(&private_key_bytes).expect("Invalid private key");

        let client = reqwest::Client::builder()
            .pool_max_idle_per_host(0)
            .pool_idle_timeout(Duration::from_secs(240))
            .build()
            .unwrap();
        Self { signer, http: client.into(), rpc_url: rpc_url.into() }
    }

    /// Get the latest nonce for this account's address.
    pub async fn get_nonce(&self) -> Result<u64> {
        self.with_retry(
            || async {
                let mut rpc = self.prover_network_client().await?;
                let res =
                    rpc.get_nonce(GetNonceRequest { address: self.address().to_vec() }).await?;
                Ok(res.into_inner().nonce)
            },
            "getting nonce",
        )
        .await
    }

    /// Get the credit balance of your account.
    ///
    /// # Details
    /// Uses the key that the client was initialized with.
    pub async fn get_balance(&self) -> Result<U256> {
        self.with_retry(
            || async {
                let mut rpc = self.prover_network_client().await?;
                let res =
                    rpc.get_balance(GetBalanceRequest { address: self.address().to_vec() }).await?;
                Ok(U256::from_str(&res.into_inner().amount).unwrap())
            },
            "getting balance",
        )
        .await
    }

    /// Get the verifying key hash from a verifying key.
    ///
    /// # Details
    /// The verifying key hash is used to identify a program.
    pub fn get_vk_hash(vk: &SP1VerifyingKey) -> Result<B256> {
        let vk_hash = vk.hash_bytes();
        Ok(B256::from_slice(&vk_hash))
    }

    /// Registers a program with the network if it is not already registered.
    pub async fn register_program(&self, vk: &SP1VerifyingKey, elf: &[u8]) -> Result<B256> {
        let vk_hash = Self::get_vk_hash(vk)?;

        // Try to get the existing program.
        if (self.get_program(vk_hash).await?).is_some() {
            // The program already exists.
            Ok(vk_hash)
        } else {
            // The program doesn't exist, create it.
            self.create_program(vk_hash, vk, elf).await?;
            tracing::info!("Registered program {:?}", vk_hash);
            Ok(vk_hash)
        }
    }

    /// Attempts to get the program on the network.
    ///
    /// # Details
    /// Returns `None` if the program does not exist.
    pub async fn get_program(&self, vk_hash: B256) -> Result<Option<GetProgramResponse>> {
        self.with_retry(
            || async {
                let mut rpc = self.prover_network_client().await?;
                match rpc.get_program(GetProgramRequest { vk_hash: vk_hash.to_vec() }).await {
                    StdOk(response) => Ok(Some(response.into_inner())),
                    Err(status) if status.code() == Code::NotFound => Ok(None),
                    Err(e) => Err(e.into()),
                }
            },
            "getting program",
        )
        .await
    }

    /// Creates a new program on the network.
    pub async fn create_program(
        &self,
        vk_hash: B256,
        vk: &SP1VerifyingKey,
        elf: &[u8],
    ) -> Result<CreateProgramResponse> {
        // Create the program artifact.
        let mut store = self.artifact_store_client().await?;
        let program_uri =
            self.create_artifact_with_content(&mut store, ArtifactType::Program, &elf).await?;

        // Serialize the verifying key.
        let vk_encoded = bincode::serialize(&vk)?;

        // Send the request.
        self.with_retry(
            || async {
                let mut rpc = self.prover_network_client().await?;
                let nonce = self.get_nonce().await?;
                let request_body = CreateProgramRequestBody {
                    nonce,
                    vk_hash: vk_hash.to_vec(),
                    vk: vk_encoded.clone(),
                    program_uri: program_uri.clone(),
                };

                Ok(rpc
                    .create_program(CreateProgramRequest {
                        format: MessageFormat::Binary.into(),
                        signature: request_body.sign(&self.signer),
                        body: Some(request_body),
                    })
                    .await?
                    .into_inner())
            },
            "creating program",
        )
        .await
    }

    /// Get all the proof requests that meet the filter criteria.
    #[allow(clippy::too_many_arguments)]
    pub async fn get_filtered_proof_requests(
        &self,
        version: Option<String>,
        fulfillment_status: Option<i32>,
        execution_status: Option<i32>,
        minimum_deadline: Option<u64>,
        vk_hash: Option<Vec<u8>>,
        requester: Option<Vec<u8>>,
        fulfiller: Option<Vec<u8>>,
        from: Option<u64>,
        to: Option<u64>,
        limit: Option<u32>,
        page: Option<u32>,
        mode: Option<i32>,
        not_bid_by: Option<Vec<u8>>,
        execute_fail_cause: Option<i32>,
        settlement_status: Option<i32>,
    ) -> Result<GetFilteredProofRequestsResponse> {
        self.with_retry(
            || {
                let version = version.clone();
                let vk_hash = vk_hash.clone();
                let requester = requester.clone();
                let fulfiller = fulfiller.clone();
                let not_bid_by = not_bid_by.clone();

                async move {
                    let mut rpc = self.prover_network_client().await?;
                    Ok(rpc
                        .get_filtered_proof_requests(GetFilteredProofRequestsRequest {
                            version,
                            fulfillment_status,
                            execution_status,
                            minimum_deadline,
                            vk_hash,
                            requester,
                            fulfiller,
                            from,
                            to,
                            limit,
                            page,
                            mode,
                            not_bid_by,
                            execute_fail_cause,
                            settlement_status,
                        })
                        .await?
                        .into_inner())
                }
            },
            "getting filtered proof requests",
        )
        .await
    }

    /// Get the status of a given proof.
    ///
    /// # Details
    /// If the status is Fulfilled, the proof is also returned.
    pub async fn get_proof_request_status<P: DeserializeOwned>(
        &self,
        request_id: B256,
        timeout: Option<Duration>,
    ) -> Result<(GetProofRequestStatusResponse, Option<P>)> {
        // Get the status.
        let res = self
            .with_retry_timeout(
                || async {
                    let mut rpc = self.prover_network_client().await?;
                    Ok(rpc
                        .get_proof_request_status(GetProofRequestStatusRequest {
                            request_id: request_id.to_vec(),
                        })
                        .await?
                        .into_inner())
                },
                timeout.unwrap_or(DEFAULT_RETRY_TIMEOUT),
                "getting proof request status",
            )
            .await?;

        let status = FulfillmentStatus::try_from(res.fulfillment_status)?;
        let proof = match status {
            FulfillmentStatus::Fulfilled => {
                let proof_uri = res
                    .proof_uri
                    .as_ref()
                    .ok_or_else(|| anyhow::anyhow!("No proof URI provided"))?;
                let proof_bytes = self.download_artifact(proof_uri).await?;
                Some(bincode::deserialize(&proof_bytes).context("Failed to deserialize proof")?)
            }
            _ => None,
        };

        Ok((res, proof))
    }

    /// Get the details of a given proof request.
    pub async fn get_proof_request_details(
        &self,
        request_id: B256,
        timeout: Option<Duration>,
    ) -> Result<GetProofRequestDetailsResponse> {
        let res = self
            .with_retry_timeout(
                || async {
                    let mut rpc = self.prover_network_client().await?;
                    Ok(rpc
                        .get_proof_request_details(GetProofRequestDetailsRequest {
                            request_id: request_id.to_vec(),
                        })
                        .await?
                        .into_inner())
                },
                timeout.unwrap_or(DEFAULT_RETRY_TIMEOUT),
                "getting proof request details",
            )
            .await?;

        Ok(res)
    }

    /// Creates a proof request with the given verifying key hash and stdin.
    ///
    /// # Details
    /// * `vk_hash`: The verifying key hash of the program to prove. Used to identify the program.
    /// * `stdin`: The standard input to provide to the program.
    /// * `mode`: The [`ProofMode`] to use.
    /// * `version`: The version of the SP1 circuits to use.
    /// * `strategy`: The [`FulfillmentStrategy`] to use.
    /// * `timeout_secs`: The timeout for the proof request in seconds.
    /// * `cycle_limit`: The cycle limit for the proof request.
    /// * `gas_limit`: The gas limit for the proof request.
    /// * `min_auction_period`: The minimum auction period for the proof request in seconds.
    /// * `whitelist`: The auction whitelist for the proof request.
    /// * `auctioneer`: The auctioneer for the proof request.
    /// * `executor`: The executor for the proof request.
    /// * `verifier`: The verifier for the proof request.
    #[allow(clippy::too_many_arguments)]
    pub async fn request_proof(
        &self,
        vk_hash: B256,
        stdin: &SP1Stdin,
        mode: ProofMode,
        version: &str,
        strategy: FulfillmentStrategy,
        timeout_secs: u64,
        cycle_limit: u64,
        gas_limit: u64,
        min_auction_period: u64,
        whitelist: Vec<Address>,
        auctioneer: Address,
        executor: Address,
        verifier: Address,
        public_values_hash: Option<Vec<u8>>,
        base_fee: u64,
        max_price_per_pgu: u64,
    ) -> Result<RequestProofResponse> {
        // Calculate the deadline.
        let start = SystemTime::now();
        let since_the_epoch = start.duration_since(UNIX_EPOCH).expect("Invalid start time");
        let deadline = since_the_epoch.as_secs() + timeout_secs;

        // Create the stdin artifact.
        let mut store = self.artifact_store_client().await?;
        let stdin_uri =
            self.create_artifact_with_content(&mut store, ArtifactType::Stdin, &stdin).await?;

        // Send the request.
        self.with_retry(
            || async {
                let mut rpc = self.prover_network_client().await?;
                let nonce = self.get_nonce().await?;
                let request_body = RequestProofRequestBody {
                    nonce,
                    version: format!("sp1-{version}"),
                    vk_hash: vk_hash.to_vec(),
                    mode: mode.into(),
                    strategy: strategy.into(),
                    stdin_uri: stdin_uri.clone(),
                    deadline,
                    cycle_limit,
                    gas_limit,
                    min_auction_period,
                    whitelist: whitelist.clone().into_iter().map(|addr| addr.to_vec()).collect(),
                    domain: SPN_SEPOLIA_V1_DOMAIN.to_vec(),
                    auctioneer: auctioneer.to_vec(),
                    executor: executor.to_vec(),
                    verifier: verifier.to_vec(),
                    public_values_hash: public_values_hash.clone(),
                    base_fee: base_fee.to_string(),
                    max_price_per_pgu: max_price_per_pgu.to_string(),
                };
                let request_response = rpc
                    .request_proof(RequestProofRequest {
                        format: MessageFormat::Binary.into(),
                        signature: request_body.sign(&self.signer),
                        body: Some(request_body),
                    })
                    .await?
                    .into_inner();

                Ok(request_response)
            },
            "requesting proof",
        )
        .await
    }

    pub(crate) async fn prover_network_client(&self) -> Result<ProverNetworkClient<Channel>> {
        self.with_retry(
            || async {
                let channel = grpc::configure_endpoint(&self.rpc_url)?.connect().await?;
                Ok(ProverNetworkClient::new(channel))
            },
            "creating network client",
        )
        .await
    }

    pub(crate) async fn artifact_store_client(&self) -> Result<ArtifactStoreClient<Channel>> {
        self.with_retry(
            || async {
                let channel = grpc::configure_endpoint(&self.rpc_url)?.connect().await?;
                Ok(ArtifactStoreClient::new(channel))
            },
            "creating artifact client",
        )
        .await
    }

    pub(crate) async fn create_artifact_with_content<T: Serialize + Send + Sync>(
        &self,
        store: &mut ArtifactStoreClient<Channel>,
        artifact_type: ArtifactType,
        item: &T,
    ) -> Result<String> {
        let signature = self.sign_message("create_artifact".as_bytes())?;
        let request = CreateArtifactRequest { artifact_type: artifact_type.into(), signature };

        // Create the artifact.
        let response = store.create_artifact(request).await?.into_inner();

        let presigned_url = response.artifact_presigned_url;
        let uri = response.artifact_uri;

        // Upload the content.
        self.with_retry(
            || async {
                let response = self
                    .http
                    .put(&presigned_url)
                    .body(bincode::serialize::<T>(item)?)
                    .send()
                    .await?;

                if !response.status().is_success() {
                    return Err(anyhow::anyhow!(
                        "Failed to upload artifact: HTTP {}",
                        response.status()
                    ));
                }
                Ok(())
            },
            "uploading artifact content",
        )
        .await?;

        Ok(uri)
    }

    pub(crate) async fn download_artifact(&self, uri: &str) -> Result<Vec<u8>> {
        self.with_retry(
            || async {
                let response =
                    self.http.get(uri).send().await.context("Failed to download from URI")?;

                if !response.status().is_success() {
                    return Err(anyhow::anyhow!(
                        "Failed to download artifact: HTTP {}",
                        response.status()
                    ));
                }

                Ok(response.bytes().await.context("Failed to read response body")?.to_vec())
            },
            "downloading artifact",
        )
        .await
    }
}

#[cfg(test)]
mod test {
    use crate::network::DEFAULT_NETWORK_RPC_URL;

    #[test]
    fn test_can_create_network_client_with_0x_bytes() {
        // Anvil private key
        let _ = super::NetworkClient::new(
            "0xac0974bec39a17e36ba4a6b4d238ff944bacb478cbed5efcae784d7bf4f2ff80",
            DEFAULT_NETWORK_RPC_URL,
        );
    }
}<|MERGE_RESOLUTION|>--- conflicted
+++ resolved
@@ -23,7 +23,6 @@
     retry::{self, RetryableRpc, DEFAULT_RETRY_TIMEOUT},
     utils::{sign_raw, Signable},
 };
-<<<<<<< HEAD
 use crate::network::{
     proto::{
         artifact::{
@@ -34,22 +33,11 @@
             CreateProgramRequest, CreateProgramRequestBody, CreateProgramResponse,
             FulfillmentStatus, FulfillmentStrategy, GetBalanceRequest,
             GetFilteredProofRequestsRequest, GetFilteredProofRequestsResponse, GetNonceRequest,
-            GetProgramRequest, GetProgramResponse, GetProofRequestStatusRequest,
+            GetProgramRequest, GetProgramResponse, GetProofRequestDetailsRequest,
+            GetProofRequestDetailsResponse, GetProofRequestStatusRequest,
             GetProofRequestStatusResponse, MessageFormat, ProofMode, RequestProofRequest,
             RequestProofRequestBody, RequestProofResponse,
         },
-=======
-use crate::network::proto::{
-    artifact::{artifact_store_client::ArtifactStoreClient, ArtifactType, CreateArtifactRequest},
-    network::{
-        prover_network_client::ProverNetworkClient, CreateProgramRequest, CreateProgramRequestBody,
-        CreateProgramResponse, FulfillmentStatus, FulfillmentStrategy, GetBalanceRequest,
-        GetFilteredProofRequestsRequest, GetFilteredProofRequestsResponse, GetNonceRequest,
-        GetProgramRequest, GetProgramResponse, GetProofRequestDetailsRequest,
-        GetProofRequestDetailsResponse, GetProofRequestStatusRequest,
-        GetProofRequestStatusResponse, MessageFormat, ProofMode, RequestProofRequest,
-        RequestProofRequestBody, RequestProofResponse,
->>>>>>> 09abb8cd
     },
     SPN_SEPOLIA_V1_DOMAIN,
 };
