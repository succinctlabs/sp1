--- conflicted
+++ resolved
@@ -17,19 +17,16 @@
             ExecutionStatus, FulfillmentStatus, FulfillmentStrategy, GetProofRequestStatusResponse,
             ProofMode, ProofRequest,
         },
-<<<<<<< HEAD
         Error, DEFAULT_AUCTIONEER_ADDRESS, DEFAULT_BASE_FEE, DEFAULT_CYCLE_LIMIT,
         DEFAULT_EXECUTOR_ADDRESS, DEFAULT_GAS_LIMIT, DEFAULT_MAX_PRICE_PER_PGU,
         DEFAULT_NETWORK_RPC_URL, DEFAULT_TIMEOUT_SECS, DEFAULT_VERIFIER_ADDRESS,
-=======
-        Error, DEFAULT_CYCLE_LIMIT, DEFAULT_GAS_LIMIT, DEFAULT_NETWORK_RPC_URL,
-        DEFAULT_TIMEOUT_SECS, PRIVATE_EXPLORER_URL, PRIVATE_NETWORK_RPC_URL, PUBLIC_EXPLORER_URL,
->>>>>>> 09abb8cd
+        PRIVATE_EXPLORER_URL, PRIVATE_NETWORK_RPC_URL, PUBLIC_EXPLORER_URL,
     },
     prover::verify_proof,
     ProofFromNetwork, Prover, SP1ProofMode, SP1ProofWithPublicValues, SP1ProvingKey,
     SP1VerifyingKey,
 };
+
 use alloy_primitives::{Address, B256, U256};
 use anyhow::{Context, Result};
 use sp1_core_executor::{SP1Context, SP1ContextBuilder};
@@ -377,13 +374,6 @@
         let request_id = B256::from_slice(&response.body.unwrap().request_id);
         tracing::info!("Created request {} in transaction {:?}", request_id, tx_hash);
 
-<<<<<<< HEAD
-        if self.client.rpc_url == DEFAULT_NETWORK_RPC_URL {
-            tracing::info!(
-                "View request status at: https://explorer.succinct.xyz/request/{}",
-                request_id
-            );
-=======
         let explorer = match self.client.rpc_url.trim_end_matches('/') {
             DEFAULT_NETWORK_RPC_URL => Some(PUBLIC_EXPLORER_URL),
             PRIVATE_NETWORK_RPC_URL => Some(PRIVATE_EXPLORER_URL),
@@ -392,7 +382,6 @@
 
         if let Some(base_url) = explorer {
             tracing::info!("View request status at: {}/request/{}", base_url, request_id);
->>>>>>> 09abb8cd
         }
 
         Ok(request_id)
