--- conflicted
+++ resolved
@@ -29,11 +29,8 @@
     pub(crate) strategy: FulfillmentStrategy,
     pub(crate) skip_simulation: bool,
     pub(crate) cycle_limit: Option<u64>,
-<<<<<<< HEAD
     pub(crate) vm_memory_kb: Option<u64>,
-=======
     pub(crate) gas_limit: Option<u64>,
->>>>>>> c7f67501
 }
 
 impl NetworkProveBuilder<'_> {
@@ -274,12 +271,30 @@
         self
     }
 
-<<<<<<< HEAD
     /// Set the VM memory limit in megabytes for the proof request.
     ///
     /// # Details
     /// This sets the maximum amount of memory that the VM can use during execution.
-=======
+    ///
+    /// # Example
+    /// ```rust,no_run
+    /// use sp1_sdk::{ProverClient, SP1Stdin, Prover};
+    ///
+    /// let elf = &[1, 2, 3];
+    /// let stdin = SP1Stdin::new();
+    ///
+    /// let client = ProverClient::builder().network().build();
+    /// let (pk, vk) = client.setup(elf);
+    /// let builder = client.prove(&pk, &stdin)
+    ///     .vm_memory_kb(10000) // Set 10MB memory limit.
+    ///     .run();
+    /// ```
+    #[must_use]
+    pub fn vm_memory_kb(mut self, vm_memory_kb: u64) -> Self {
+        self.vm_memory_kb = Some(vm_memory_kb);
+        self
+    }
+
     /// Sets the gas limit for the proof request.
     ///
     /// # Details
@@ -289,26 +304,6 @@
     ///
     /// The gas limit ensures that a prover on the network will stop generating a proof once the
     /// gas limit is reached, which prevents denial of service attacks.
->>>>>>> c7f67501
-    ///
-    /// # Example
-    /// ```rust,no_run
-    /// use sp1_sdk::{ProverClient, SP1Stdin, Prover};
-    ///
-    /// let elf = &[1, 2, 3];
-    /// let stdin = SP1Stdin::new();
-    ///
-    /// let client = ProverClient::builder().network().build();
-    /// let (pk, vk) = client.setup(elf);
-<<<<<<< HEAD
-    /// let builder = client.prove(&pk, &stdin)
-    ///     .vm_memory_kb(10000) // Set 10MB memory limit.
-    ///     .run();
-    /// ```
-    #[must_use]
-    pub fn vm_memory_kb(mut self, vm_memory_kb: u64) -> Self {
-        self.vm_memory_kb = Some(vm_memory_kb);
-=======
     /// let proof = client.prove(&pk, &stdin)
     ///     .gas_limit(1_000_000) // Set 1M gas limit.
     ///     .skip_simulation(true)  // Skip simulation since the limit is set manually.
@@ -318,7 +313,6 @@
     #[must_use]
     pub fn gas_limit(mut self, gas_limit: u64) -> Self {
         self.gas_limit = Some(gas_limit);
->>>>>>> c7f67501
         self
     }
 
@@ -378,11 +372,8 @@
             strategy,
             skip_simulation,
             cycle_limit,
-<<<<<<< HEAD
             vm_memory_kb,
-=======
             gas_limit,
->>>>>>> c7f67501
         } = self;
         prover
             .request_proof_impl(
@@ -393,11 +384,8 @@
                 timeout,
                 skip_simulation,
                 cycle_limit,
-<<<<<<< HEAD
                 vm_memory_kb,
-=======
                 gas_limit,
->>>>>>> c7f67501
             )
             .await
     }
@@ -452,11 +440,8 @@
             strategy,
             mut skip_simulation,
             cycle_limit,
-<<<<<<< HEAD
             vm_memory_kb,
-=======
             gas_limit,
->>>>>>> c7f67501
         } = self;
 
         // Check for deprecated environment variable
@@ -478,11 +463,8 @@
                 timeout,
                 skip_simulation,
                 cycle_limit,
-<<<<<<< HEAD
                 vm_memory_kb,
-=======
                 gas_limit,
->>>>>>> c7f67501
             )
             .await
     }
