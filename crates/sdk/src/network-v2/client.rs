use std::result::Result::Ok as StdOk;
use std::str::FromStr;
use std::time::{Duration, SystemTime, UNIX_EPOCH};

use alloy_signer::SignerSync;
use alloy_signer_local::PrivateKeySigner;
use anyhow::{Context, Ok, Result};
use reqwest_middleware::ClientWithMiddleware as HttpClientWithMiddleware;
use serde::{de::DeserializeOwned, Serialize};
<<<<<<< HEAD
use sp1_core_machine::io::SP1Stdin;
use sp1_prover::SP1VerifyingKey;
use std::{
    str::FromStr,
    time::{SystemTime, UNIX_EPOCH},
};
use tokio::try_join;
use tonic::transport::{channel::ClientTlsConfig, Channel};

use crate::network_v2::{
    proto::{
        artifact::{artifact_store_client::ArtifactStoreClient, CreateArtifactRequest},
        network::{
            prover_network_client::ProverNetworkClient, GetFilteredProofRequestsRequest,
            GetFilteredProofRequestsResponse, GetNonceRequest, GetProofRequestStatusRequest,
            GetProofRequestStatusResponse, ProofMode, ProofStatus, ProofStrategy,
            RequestProofRequest, RequestProofRequestBody, RequestProofResponse,
        },
    },
    Signable,
=======
use tonic::{
    transport::{channel::ClientTlsConfig, Channel},
    Code,
};

use sp1_core_machine::io::SP1Stdin;
use sp1_prover::{HashableKey, SP1VerifyingKey};

use crate::network_v2::proto::artifact::{
    artifact_store_client::ArtifactStoreClient, CreateArtifactRequest,
};
use crate::network_v2::proto::network::{
    prover_network_client::ProverNetworkClient, CreateProgramRequest, CreateProgramRequestBody,
    CreateProgramResponse, FulfillmentStatus, FulfillmentStrategy, GetNonceRequest,
    GetProgramRequest, GetProgramResponse, GetProofRequestStatusRequest,
    GetProofRequestStatusResponse, MessageFormat, ProofMode, RequestProofRequest,
    RequestProofRequestBody, RequestProofResponse,
>>>>>>> b6a65a02
};

/// The default RPC endpoint for the Succinct prover network.
pub const DEFAULT_PROVER_NETWORK_RPC: &str = "https://rpc.production.succinct.tools/";

pub struct NetworkClient {
    signer: PrivateKeySigner,
    http: HttpClientWithMiddleware,
    rpc_url: String,
}

impl NetworkClient {
    /// Create a new network client with the given private key.
    pub fn new(private_key: &str, rpc_url: Option<String>) -> Self {
        let signer = PrivateKeySigner::from_str(private_key).unwrap();

        let http_client = reqwest::Client::builder()
            .pool_max_idle_per_host(0)
            .pool_idle_timeout(Duration::from_secs(240))
            .build()
            .unwrap();

        Self {
            signer,
            http: http_client.into(),
            rpc_url: rpc_url.unwrap_or_else(|| DEFAULT_PROVER_NETWORK_RPC.to_string()),
        }
    }

    /// Returns the currently configured RPC endpoint for the Succinct prover network.
    pub fn rpc_url(&self) -> String {
        self.rpc_url.clone()
    }

    /// Get a connected RPC client.
    async fn get_rpc(&self) -> Result<ProverNetworkClient<Channel>> {
        let rpc_url = self.rpc_url();
        let mut endpoint = Channel::from_shared(rpc_url.clone())?;

        // Check if the URL scheme is HTTPS and configure TLS.
        if rpc_url.starts_with("https://") {
            let tls_config = ClientTlsConfig::new().with_enabled_roots();
            endpoint = endpoint.tls_config(tls_config)?;
        }

        let channel = endpoint.connect().await?;
        Ok(ProverNetworkClient::new(channel))
    }

    /// Get a connected artifact store client.
    async fn get_store(&self) -> Result<ArtifactStoreClient<Channel>> {
        let rpc_url = self.rpc_url();
        let mut endpoint = Channel::from_shared(rpc_url.clone())?;

        // Check if the URL scheme is HTTPS and configure TLS.
        if rpc_url.starts_with("https://") {
            let tls_config = ClientTlsConfig::new().with_enabled_roots();
            endpoint = endpoint.tls_config(tls_config)?;
        }

        let channel = endpoint.connect().await?;
        Ok(ArtifactStoreClient::new(channel.clone()))
    }

    /// Get the latest nonce for this account's address.
    pub async fn get_nonce(&self) -> Result<u64> {
        let mut rpc = self.get_rpc().await?;
        let res =
            rpc.get_nonce(GetNonceRequest { address: self.signer.address().to_vec() }).await?;
        Ok(res.into_inner().nonce)
    }

    /// Get the verifying key hash from a verifying key. The verifying key hash is used to identify
    /// a program.
    pub fn get_vk_hash(vk: &SP1VerifyingKey) -> Result<Vec<u8>> {
        let vk_hash_str = vk.bytes32();
        let vk_hash = hex::decode(vk_hash_str.strip_prefix("0x").unwrap_or(&vk_hash_str))?;
        Ok(vk_hash)
    }

    /// Registers a program if it is not already registered.
    pub async fn register_program(&self, vk: &SP1VerifyingKey, elf: &[u8]) -> Result<Vec<u8>> {
        let vk_hash = Self::get_vk_hash(vk)?;

        // Try to get the existing program.
        match self.get_program(&vk_hash).await? {
            Some(_) => {
                // The program already exists.
                Ok(vk_hash)
            }
            None => {
                // The program doesn't exist, create it.
                self.create_program(&vk_hash, vk, elf).await?;
                log::info!("Registered program 0x{}", hex::encode(vk_hash.clone()));
                Ok(vk_hash)
            }
        }
    }

    /// Attempts to get program info, returns None if program doesn't exist.
    async fn get_program(&self, vk_hash: &[u8]) -> Result<Option<GetProgramResponse>> {
        let mut rpc = self.get_rpc().await?;
        match rpc.get_program(GetProgramRequest { vk_hash: vk_hash.to_vec() }).await {
            StdOk(response) => Ok(Some(response.into_inner())),
            Err(status) if status.code() == Code::NotFound => Ok(None),
            Err(e) => Err(e.into()),
        }
    }

    /// Creates a new program.
    async fn create_program(
        &self,
        vk_hash: &[u8],
        vk: &SP1VerifyingKey,
        elf: &[u8],
    ) -> Result<CreateProgramResponse> {
        // Create the program artifact.
        let mut store = self.get_store().await?;
        let program_uri = self.create_artifact_with_content(&mut store, &elf).await?;

        // Serialize the verifying key.
        let vk_encoded = bincode::serialize(&vk)?;

        // Send the request.
        let mut rpc = self.get_rpc().await?;
        let nonce = self.get_nonce().await?;
        let request_body = CreateProgramRequestBody {
            nonce,
            vk_hash: vk_hash.to_vec(),
            vk: vk_encoded,
            program_uri,
        };

        Ok(rpc
            .create_program(CreateProgramRequest {
                format: MessageFormat::Binary.into(),
                signature: request_body.sign(&self.signer).into(),
                body: Some(request_body),
            })
            .await?
            .into_inner())
    }

    /// Get the status of a given proof. If the status is Fulfilled, the proof is also returned.
    pub async fn get_proof_request_status<P: DeserializeOwned>(
        &self,
        request_id: &[u8],
    ) -> Result<(GetProofRequestStatusResponse, Option<P>)> {
        let mut rpc = self.get_rpc().await?;
        let res = rpc
            .get_proof_request_status(GetProofRequestStatusRequest {
                request_id: request_id.to_vec(),
            })
            .await?
            .into_inner();

        let status = FulfillmentStatus::try_from(res.fulfillment_status)?;
        let proof = match status {
            FulfillmentStatus::Fulfilled => {
                let proof_uri = res
                    .proof_uri
                    .as_ref()
                    .ok_or_else(|| anyhow::anyhow!("No proof URI provided"))?;
                let proof_bytes = self.download_artifact(proof_uri).await?;
                Some(bincode::deserialize(&proof_bytes).context("Failed to deserialize proof")?)
            }
            _ => None,
        };

        Ok((res, proof))
    }

    /// Creates a proof request with the given verifying key hash and stdin.
    #[allow(clippy::too_many_arguments)]
    pub async fn request_proof(
        &self,
        vk_hash: &[u8],
        stdin: &SP1Stdin,
        mode: ProofMode,
        version: &str,
        strategy: FulfillmentStrategy,
        timeout_secs: u64,
        cycle_limit: u64,
    ) -> Result<RequestProofResponse> {
        // Calculate the deadline.
        let start = SystemTime::now();
        let since_the_epoch = start.duration_since(UNIX_EPOCH).expect("Invalid start time");
        let deadline = since_the_epoch.as_secs() + timeout_secs;

        // Create the stdin artifact.
        let mut store = self.get_store().await?;
        let stdin_uri = self.create_artifact_with_content(&mut store, &stdin).await?;

        // Send the request.
        let mut rpc = self.get_rpc().await?;
        let nonce = self.get_nonce().await?;
        let request_body = RequestProofRequestBody {
            nonce,
            version: format!("sp1-{}", version),
            vk_hash: vk_hash.to_vec(),
            mode: mode.into(),
            strategy: strategy.into(),
            stdin_uri,
            deadline,
            cycle_limit,
        };
        let request_response = rpc
            .request_proof(RequestProofRequest {
                format: MessageFormat::Binary.into(),
                signature: request_body.sign(&self.signer).into(),
                body: Some(request_body),
            })
            .await?
            .into_inner();

        Ok(request_response)
    }

    /// Uses the artifact store to to create an artifact, upload the content, and return the URI.
    async fn create_artifact_with_content<T: Serialize>(
        &self,
        store: &mut ArtifactStoreClient<Channel>,
        item: &T,
    ) -> Result<String> {
        let signature = self.signer.sign_message_sync("create_artifact".as_bytes())?;
        let request = CreateArtifactRequest { signature: signature.as_bytes().to_vec() };
        let response = store.create_artifact(request).await?.into_inner();

        let presigned_url = response.artifact_presigned_url;
        let uri = response.artifact_uri;

        let response =
            self.http.put(&presigned_url).body(bincode::serialize::<T>(item)?).send().await?;

        if !response.status().is_success() {
            log::debug!("Artifact upload failed with status: {}", response.status());
        }
        assert!(response.status().is_success());

        Ok(uri)
    }

    /// Download an artifact from a URI.
    async fn download_artifact(&self, uri: &str) -> Result<Vec<u8>> {
        let response = self.http.get(uri).send().await.context("Failed to download from URI")?;

        if !response.status().is_success() {
            return Err(anyhow::anyhow!("Failed to download artifact: HTTP {}", response.status()));
        }

        Ok(response.bytes().await.context("Failed to read response body")?.to_vec())
    }
}<|MERGE_RESOLUTION|>--- conflicted
+++ resolved
@@ -7,16 +7,22 @@
 use anyhow::{Context, Ok, Result};
 use reqwest_middleware::ClientWithMiddleware as HttpClientWithMiddleware;
 use serde::{de::DeserializeOwned, Serialize};
-<<<<<<< HEAD
+use tonic::{
+    transport::{channel::ClientTlsConfig, Channel},
+    Code,
+};
+
 use sp1_core_machine::io::SP1Stdin;
-use sp1_prover::SP1VerifyingKey;
-use std::{
-    str::FromStr,
-    time::{SystemTime, UNIX_EPOCH},
+use sp1_prover::{HashableKey, SP1VerifyingKey};
+
+use crate::network_v2::proto::network::{
+    prover_network_client::ProverNetworkClient, CreateProgramRequest, CreateProgramRequestBody,
+    CreateProgramResponse, FulfillmentStatus, FulfillmentStrategy, GetNonceRequest,
+    GetProgramRequest, GetProgramResponse, GetProofRequestStatusRequest,
+    GetProofRequestStatusResponse, MessageFormat, ProofMode, RequestProofRequest,
+    RequestProofRequestBody, RequestProofResponse,
 };
-use tokio::try_join;
-use tonic::transport::{channel::ClientTlsConfig, Channel};
-
+use crate::network_v2::Signable;
 use crate::network_v2::{
     proto::{
         artifact::{artifact_store_client::ArtifactStoreClient, CreateArtifactRequest},
@@ -28,25 +34,6 @@
         },
     },
     Signable,
-=======
-use tonic::{
-    transport::{channel::ClientTlsConfig, Channel},
-    Code,
-};
-
-use sp1_core_machine::io::SP1Stdin;
-use sp1_prover::{HashableKey, SP1VerifyingKey};
-
-use crate::network_v2::proto::artifact::{
-    artifact_store_client::ArtifactStoreClient, CreateArtifactRequest,
-};
-use crate::network_v2::proto::network::{
-    prover_network_client::ProverNetworkClient, CreateProgramRequest, CreateProgramRequestBody,
-    CreateProgramResponse, FulfillmentStatus, FulfillmentStrategy, GetNonceRequest,
-    GetProgramRequest, GetProgramResponse, GetProofRequestStatusRequest,
-    GetProofRequestStatusResponse, MessageFormat, ProofMode, RequestProofRequest,
-    RequestProofRequestBody, RequestProofResponse,
->>>>>>> b6a65a02
 };
 
 /// The default RPC endpoint for the Succinct prover network.
