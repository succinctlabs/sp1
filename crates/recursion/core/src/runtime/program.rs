--- conflicted
+++ resolved
@@ -87,17 +87,10 @@
     }
 }
 
-<<<<<<< HEAD
-#[cfg(feature = "program_validation")]
-pub use validation::*;
-
-#[cfg(feature = "program_validation")]
-=======
 #[cfg(any(test, feature = "program_validation"))]
 pub use validation::*;
 
 #[cfg(any(test, feature = "program_validation"))]
->>>>>>> fd6609b0
 mod validation {
     use super::*;
 
