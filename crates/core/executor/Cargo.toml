[package]
name = "sp1-core-executor"
description = "SP1 is a performant, 100% open-source, contributor-friendly zkVM."
readme = "../../../README.md"
version = { workspace = true }
edition = { workspace = true }
license = { workspace = true }
repository = { workspace = true }
keywords = { workspace = true }
categories = { workspace = true }

[dependencies]
# sp1
sp1-primitives = { workspace = true }
sp1-curves = { workspace = true }
sp1-stark = { workspace = true }

# p3
p3-field = { workspace = true }
p3-baby-bear = { workspace = true }
p3-maybe-rayon = { workspace = true, features = ["parallel"] }
p3-util = { workspace = true }

# misc
serde = { workspace = true, features = ["derive", "rc"] }
serde_json = { workspace = true }
elf = "0.7.4"
rrs_lib = { package = "rrs-succinct", version = "0.1.0" }
eyre = "0.6.12"
bincode = "1.3.3"
hashbrown = { workspace = true, features = ["serde", "inline-more"] }
itertools = { workspace = true }
rand = "0.8.5"
num = { version = "0.4.3" }
typenum = "1.17.0"
nohash-hasher = "0.2.0"
thiserror = "1.0.63"
tracing = { workspace = true }
strum_macros = "0.26.4"
strum = { version = "0.26.3", features = ["derive"] }
log = "0.4.22"
hex = "0.4.3"
bytemuck = "1.16.3"
tiny-keccak = { version = "2.0.2", features = ["keccak"] }
vec_map = { version = "0.8.2", features = ["serde"] }
enum-map = { version = "2.7.3", features = ["serde"] }
<<<<<<< HEAD
test-artifacts = { workspace = true, optional = true }
=======
>>>>>>> fd6609b0
clap = { version = "4.5.9", features = ["derive"] }
subenum = "1.1.2"

# profiling
goblin = { version = "0.9", optional = true }
rustc-demangle = { version = "0.1.18", optional = true }
gecko_profile = { version = "0.4.0", optional = true }
indicatif = { version = "0.17.8", optional = true }

[dev-dependencies]
sp1-zkvm = { workspace = true, features = ["lib"] }
test-artifacts = { workspace = true }

[features]
bigint-rug = ["sp1-curves/bigint-rug"]
profiling = [
  "dep:goblin",
  "dep:rustc-demangle",
  "dep:gecko_profile",
  "dep:indicatif",
]<|MERGE_RESOLUTION|>--- conflicted
+++ resolved
@@ -44,10 +44,6 @@
 tiny-keccak = { version = "2.0.2", features = ["keccak"] }
 vec_map = { version = "0.8.2", features = ["serde"] }
 enum-map = { version = "2.7.3", features = ["serde"] }
-<<<<<<< HEAD
-test-artifacts = { workspace = true, optional = true }
-=======
->>>>>>> fd6609b0
 clap = { version = "4.5.9", features = ["derive"] }
 subenum = "1.1.2"
 
