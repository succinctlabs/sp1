use num::BigUint;
use sp1_curves::{
    params::NumWords,
    weierstrass::{FieldType, FpOpField},
};
use std::marker::PhantomData;
use typenum::Unsigned;

use crate::{
    events::{FieldOperation, FpOpEvent, PrecompileEvent},
    syscalls::{Syscall, SyscallCode, SyscallContext},
};

pub struct FpOpSyscall<P> {
    op: FieldOperation,
    _marker: PhantomData<P>,
}

impl<P> FpOpSyscall<P> {
    pub const fn new(op: FieldOperation) -> Self {
        Self { op, _marker: PhantomData }
    }
}

impl<P: FpOpField> Syscall for FpOpSyscall<P> {
    fn execute(
        &self,
        rt: &mut SyscallContext,
        syscall_code: SyscallCode,
        arg1: u32,
        arg2: u32,
    ) -> Option<u32> {
        let clk = rt.clk;
        let x_ptr = arg1;
        if x_ptr % 4 != 0 {
            panic!();
        }
        let y_ptr = arg2;
        if y_ptr % 4 != 0 {
            panic!();
        }

        let num_words = <P as NumWords>::WordsFieldElement::USIZE;

        let x = rt.slice_unsafe(x_ptr, num_words);
        let (y_memory_records, y) = rt.mr_slice(y_ptr, num_words);

        let modulus = &BigUint::from_bytes_le(P::MODULUS);
        let a = BigUint::from_slice(&x) % modulus;
        let b = BigUint::from_slice(&y) % modulus;

        let result = match self.op {
            FieldOperation::Add => (a + b) % modulus,
            FieldOperation::Sub => ((a + modulus) - b) % modulus,
            FieldOperation::Mul => (a * b) % modulus,
            _ => panic!("Unsupported operation"),
        };
        let mut result = result.to_u32_digits();
        result.resize(num_words, 0);

        rt.clk += 1;
        let x_memory_records = rt.mw_slice(x_ptr, &result);

        let shard = rt.current_shard();
        let event = FpOpEvent {
            shard,
            clk,
            x_ptr,
            x,
            y_ptr,
            y,
            op: self.op,
            x_memory_records,
            y_memory_records,
            local_mem_access: rt.postprocess(),
        };

        // Since all the Fp events are on the same table, we need to preserve the ordering of the
        // events b/c of the nonce.  In this table's trace_gen, the nonce is simply the row number.
        // Group all of the events for a specific curve into the same syscall code key.
        // TODO:  FIX THIS.

        match P::FIELD_TYPE {
            FieldType::Bn254 => {
                let syscall_code_key = match syscall_code {
                    SyscallCode::BN254_FP_ADD
                    | SyscallCode::BN254_FP_SUB
                    | SyscallCode::BN254_FP_MUL => SyscallCode::BN254_FP_ADD,
                    _ => unreachable!(),
                };

<<<<<<< HEAD
                let syscall_event = rt.rt.syscall_event(
                    clk,
                    None,
                    None,
                    syscall_code,
                    arg1,
                    arg2,
                    event.lookup_id,
                    rt.next_pc,
                );
=======
                let syscall_event =
                    rt.rt.syscall_event(clk, None, syscall_code, arg1, arg2, rt.next_pc);
>>>>>>> 3c43a65b
                rt.add_precompile_event(
                    syscall_code_key,
                    syscall_event,
                    PrecompileEvent::Bn254Fp(event),
                );
            }
            FieldType::Bls12381 => {
                let syscall_code_key = match syscall_code {
                    SyscallCode::BLS12381_FP_ADD
                    | SyscallCode::BLS12381_FP_SUB
                    | SyscallCode::BLS12381_FP_MUL => SyscallCode::BLS12381_FP_ADD,
                    _ => unreachable!(),
                };

<<<<<<< HEAD
                let syscall_event = rt.rt.syscall_event(
                    clk,
                    None,
                    None,
                    syscall_code,
                    arg1,
                    arg2,
                    event.lookup_id,
                    rt.next_pc,
                );
=======
                let syscall_event =
                    rt.rt.syscall_event(clk, None, syscall_code, arg1, arg2, rt.next_pc);
>>>>>>> 3c43a65b
                rt.add_precompile_event(
                    syscall_code_key,
                    syscall_event,
                    PrecompileEvent::Bls12381Fp(event),
                );
            }
        }

        None
    }

    fn num_extra_cycles(&self) -> u32 {
        1
    }
}<|MERGE_RESOLUTION|>--- conflicted
+++ resolved
@@ -89,21 +89,8 @@
                     _ => unreachable!(),
                 };
 
-<<<<<<< HEAD
-                let syscall_event = rt.rt.syscall_event(
-                    clk,
-                    None,
-                    None,
-                    syscall_code,
-                    arg1,
-                    arg2,
-                    event.lookup_id,
-                    rt.next_pc,
-                );
-=======
                 let syscall_event =
-                    rt.rt.syscall_event(clk, None, syscall_code, arg1, arg2, rt.next_pc);
->>>>>>> 3c43a65b
+                    rt.rt.syscall_event(clk, None, None, syscall_code, arg1, arg2, rt.next_pc);
                 rt.add_precompile_event(
                     syscall_code_key,
                     syscall_event,
@@ -118,21 +105,8 @@
                     _ => unreachable!(),
                 };
 
-<<<<<<< HEAD
-                let syscall_event = rt.rt.syscall_event(
-                    clk,
-                    None,
-                    None,
-                    syscall_code,
-                    arg1,
-                    arg2,
-                    event.lookup_id,
-                    rt.next_pc,
-                );
-=======
                 let syscall_event =
-                    rt.rt.syscall_event(clk, None, syscall_code, arg1, arg2, rt.next_pc);
->>>>>>> 3c43a65b
+                    rt.rt.syscall_event(clk, None, None, syscall_code, arg1, arg2, rt.next_pc);
                 rt.add_precompile_event(
                     syscall_code_key,
                     syscall_event,
