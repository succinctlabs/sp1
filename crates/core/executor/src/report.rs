--- conflicted
+++ resolved
@@ -21,13 +21,10 @@
     pub invocation_tracker: HashMap<String, u64>,
     /// The unique memory address counts.
     pub touched_memory_addresses: u64,
-<<<<<<< HEAD
     /// The upper limit of total words created in the memory.
     pub estimated_max_memory_words: u64,
-=======
     /// The gas, if it was calculated.
     pub gas: Option<u64>,
->>>>>>> c7f67501
 }
 
 impl ExecutionReport {
