--- conflicted
+++ resolved
@@ -2107,10 +2107,9 @@
             tracing::warn!("Not all input bytes were read.");
         }
 
-<<<<<<< HEAD
         // Record the total number of memory addresses created.
         self.report.estimated_max_memory_words = self.state.memory.page_table.estimate_len() as u64;
-=======
+
         if let Some(estimator) = &mut self.record_estimator {
             // Mirror the logic below.
             // Register 0 is always init and finalized, so we add 1
@@ -2126,7 +2125,6 @@
                 as u64;
             estimator.memory_global_finalize_events = total_mem as u64;
         }
->>>>>>> c7f67501
 
         if self.emit_global_memory_events
             && (self.executor_mode == ExecutorMode::Trace
