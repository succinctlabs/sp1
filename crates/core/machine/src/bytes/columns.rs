use sp1_derive::AlignedBorrow;
use std::mem::size_of;

use super::NUM_BYTE_OPS;

/// The number of main trace columns for `ByteChip`.
pub const NUM_BYTE_PREPROCESSED_COLS: usize = size_of::<BytePreprocessedCols<u8>>();

/// The number of multiplicity columns for `ByteChip`.
pub const NUM_BYTE_MULT_COLS: usize = size_of::<ByteMultCols<u8>>();

#[derive(Debug, Clone, Copy, AlignedBorrow)]
#[repr(C)]
pub struct BytePreprocessedCols<T> {
    /// The first byte operand.
    pub b: T,

    /// The second byte operand.
    pub c: T,

    /// The result of the `AND` operation on `a` and `b`
    pub and: T,

    /// The result of the `OR` operation on `a` and `b`
    pub or: T,

    /// The result of the `XOR` operation on `a` and `b`
    pub xor: T,

    /// The result of the `SLL` operation on `a` and `b`
    pub sll: T,

    /// The result of the `ShrCarry` operation on `a` and `b`.
    pub shr: T,
    pub shr_carry: T,

    /// The result of the `LTU` operation on `a` and `b`.
    pub ltu: T,

    /// The most significant bit of `b`.
    pub msb: T,

    /// A u16 value used for `U16Range`.
    pub value_u16: T,
}

/// For each byte operation in the preprocessed table, a corresponding ByteMultCols row tracks the
/// number of times the operation is used.
#[derive(Debug, Clone, Copy, AlignedBorrow)]
#[repr(C)]
pub struct ByteMultCols<T> {
<<<<<<< HEAD
    /// The multiplicites of each byte operation.
=======
    /// The multiplicities of each byte operation.
>>>>>>> 8f1749e3
    pub multiplicities: [T; NUM_BYTE_OPS],
}<|MERGE_RESOLUTION|>--- conflicted
+++ resolved
@@ -49,10 +49,6 @@
 #[derive(Debug, Clone, Copy, AlignedBorrow)]
 #[repr(C)]
 pub struct ByteMultCols<T> {
-<<<<<<< HEAD
-    /// The multiplicites of each byte operation.
-=======
     /// The multiplicities of each byte operation.
->>>>>>> 8f1749e3
     pub multiplicities: [T; NUM_BYTE_OPS],
 }