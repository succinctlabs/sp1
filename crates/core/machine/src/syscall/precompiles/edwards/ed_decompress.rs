use core::{
    borrow::{Borrow, BorrowMut},
    mem::size_of,
};
use std::marker::PhantomData;

use crate::air::MemoryAirBuilder;
use generic_array::GenericArray;
use num::{BigUint, One, Zero};
use p3_air::{Air, AirBuilder, BaseAir};
use p3_field::{AbstractField, PrimeField32};
use p3_matrix::{dense::RowMajorMatrix, Matrix};
use sp1_core_executor::{
    events::{ByteLookupEvent, ByteRecord, EdDecompressEvent, FieldOperation, PrecompileEvent},
    syscalls::SyscallCode,
    ExecutionRecord, Program,
};
use sp1_curves::{
    edwards::{
        ed25519::{ed25519_sqrt, Ed25519BaseField},
        EdwardsParameters, WordsFieldElement,
    },
    params::{limbs_from_vec, FieldParameters, Limbs},
};
use sp1_derive::AlignedBorrow;
use sp1_stark::air::{BaseAirBuilder, InteractionScope, MachineAir, SP1AirBuilder};
use typenum::U32;

use crate::{
    memory::{MemoryReadCols, MemoryWriteCols},
    operations::field::{field_op::FieldOpCols, field_sqrt::FieldSqrtCols, range::FieldLtCols},
    utils::{limbs_from_access, limbs_from_prev_access, pad_rows_fixed},
};

pub const NUM_ED_DECOMPRESS_COLS: usize = size_of::<EdDecompressCols<u8>>();

/// A set of columns to compute `EdDecompress` given a pointer to a 16 word slice formatted as such:
/// The 31st byte of the slice is the sign bit. The second half of the slice is the 255-bit
/// compressed Y (without sign bit).
///
/// After `EdDecompress`, the first 32 bytes of the slice are overwritten with the decompressed X.
#[derive(Debug, Clone, AlignedBorrow)]
#[repr(C)]
pub struct EdDecompressCols<T> {
    pub is_real: T,
    pub shard: T,
    pub clk: T,
    pub ptr: T,
    pub sign: T,
    pub x_access: GenericArray<MemoryWriteCols<T>, WordsFieldElement>,
    pub y_access: GenericArray<MemoryReadCols<T>, WordsFieldElement>,
    pub(crate) y_range: FieldLtCols<T, Ed25519BaseField>,
    pub(crate) yy: FieldOpCols<T, Ed25519BaseField>,
    pub(crate) u: FieldOpCols<T, Ed25519BaseField>,
    pub(crate) dyy: FieldOpCols<T, Ed25519BaseField>,
    pub(crate) v: FieldOpCols<T, Ed25519BaseField>,
    pub(crate) u_div_v: FieldOpCols<T, Ed25519BaseField>,
    pub(crate) x: FieldSqrtCols<T, Ed25519BaseField>,
    pub(crate) neg_x: FieldOpCols<T, Ed25519BaseField>,
}

impl<F: PrimeField32> EdDecompressCols<F> {
    pub fn populate<P: FieldParameters, E: EdwardsParameters>(
        &mut self,
        event: EdDecompressEvent,
        record: &mut ExecutionRecord,
    ) {
        let mut new_byte_lookup_events = Vec::new();
        self.is_real = F::from_bool(true);
        self.shard = F::from_canonical_u32(event.shard);
        self.clk = F::from_canonical_u32(event.clk);
        self.ptr = F::from_canonical_u32(event.ptr);
        self.sign = F::from_bool(event.sign);
        for i in 0..8 {
            self.x_access[i].populate(event.x_memory_records[i], &mut new_byte_lookup_events);
            self.y_access[i].populate(event.y_memory_records[i], &mut new_byte_lookup_events);
        }

        let y = &BigUint::from_bytes_le(&event.y_bytes);
        self.populate_field_ops::<E>(&mut new_byte_lookup_events, event.shard, y);

        record.add_byte_lookup_events(new_byte_lookup_events);
    }

    fn populate_field_ops<E: EdwardsParameters>(
        &mut self,
        blu_events: &mut Vec<ByteLookupEvent>,
        shard: u32,
        y: &BigUint,
    ) {
        let one = BigUint::one();
        self.y_range.populate(blu_events, shard, y, &Ed25519BaseField::modulus());
        let yy = self.yy.populate(blu_events, shard, y, y, FieldOperation::Mul);
        let u = self.u.populate(blu_events, shard, &yy, &one, FieldOperation::Sub);
        let dyy = self.dyy.populate(blu_events, shard, &E::d_biguint(), &yy, FieldOperation::Mul);
        let v = self.v.populate(blu_events, shard, &one, &dyy, FieldOperation::Add);
        let u_div_v = self.u_div_v.populate(blu_events, shard, &u, &v, FieldOperation::Div);
        let x = self.x.populate(blu_events, shard, &u_div_v, ed25519_sqrt);
        self.neg_x.populate(blu_events, shard, &BigUint::zero(), &x, FieldOperation::Sub);
    }
}

impl<V: Copy> EdDecompressCols<V> {
    pub fn eval<AB: SP1AirBuilder<Var = V>, P: FieldParameters, E: EdwardsParameters>(
        &self,
        builder: &mut AB,
    ) where
        V: Into<AB::Expr>,
    {
        builder.assert_bool(self.sign);

        let y: Limbs<V, U32> = limbs_from_prev_access(&self.y_access);
        let max_num_limbs = P::to_limbs_field_vec(&Ed25519BaseField::modulus());
        self.y_range.eval(
            builder,
            &y,
            &limbs_from_vec::<AB::Expr, P::Limbs, AB::F>(max_num_limbs),
            self.is_real,
        );
        self.yy.eval(builder, &y, &y, FieldOperation::Mul, self.is_real);
        self.u.eval(
            builder,
            &self.yy.result,
            &[AB::Expr::one()].iter(),
            FieldOperation::Sub,
            self.is_real,
        );
        let d_biguint = E::d_biguint();
        let d_const = E::BaseField::to_limbs_field::<AB::F, _>(&d_biguint);
        self.dyy.eval(builder, &d_const, &self.yy.result, FieldOperation::Mul, self.is_real);
        self.v.eval(
            builder,
            &[AB::Expr::one()].iter(),
            &self.dyy.result,
            FieldOperation::Add,
            self.is_real,
        );
        self.u_div_v.eval(
            builder,
            &self.u.result,
            &self.v.result,
            FieldOperation::Div,
            self.is_real,
        );
        self.x.eval(builder, &self.u_div_v.result, AB::F::zero(), self.is_real);
        self.neg_x.eval(
            builder,
            &[AB::Expr::zero()].iter(),
            &self.x.multiplication.result,
            FieldOperation::Sub,
            self.is_real,
        );

        builder.eval_memory_access_slice(
            self.shard,
            self.clk,
            self.ptr,
            &self.x_access,
            self.is_real,
        );
        builder.eval_memory_access_slice(
            self.shard,
            self.clk,
            self.ptr.into() + AB::F::from_canonical_u32(32),
            &self.y_access,
            self.is_real,
        );

        // Constrain that the correct result is written into x.
        let x_limbs: Limbs<V, U32> = limbs_from_access(&self.x_access);
        builder.when(self.is_real).when(self.sign).assert_all_eq(self.neg_x.result, x_limbs);
        builder
            .when(self.is_real)
            .when_not(self.sign)
            .assert_all_eq(self.x.multiplication.result, x_limbs);

        builder.receive_syscall(
            self.shard,
            self.clk,
            AB::F::from_canonical_u32(SyscallCode::ED_DECOMPRESS.syscall_id()),
            self.ptr,
            self.sign,
            self.is_real,
            InteractionScope::Local,
        );
    }
}

#[derive(Default)]
pub struct EdDecompressChip<E> {
    _phantom: PhantomData<E>,
}

impl<E: EdwardsParameters> EdDecompressChip<E> {
    pub const fn new() -> Self {
        Self { _phantom: PhantomData }
    }
}

impl<F: PrimeField32, E: EdwardsParameters> MachineAir<F> for EdDecompressChip<E> {
    type Record = ExecutionRecord;

    type Program = Program;

    fn name(&self) -> String {
        "EdDecompress".to_string()
    }

    fn generate_trace(
        &self,
        input: &ExecutionRecord,
        output: &mut ExecutionRecord,
    ) -> RowMajorMatrix<F> {
        let mut rows = Vec::new();
        let events = input.get_precompile_events(SyscallCode::ED_DECOMPRESS);

        for (_, event) in events {
            let event = if let PrecompileEvent::EdDecompress(event) = event {
                event
            } else {
                unreachable!();
            };
            let mut row = [F::zero(); NUM_ED_DECOMPRESS_COLS];
            let cols: &mut EdDecompressCols<F> = row.as_mut_slice().borrow_mut();
            cols.populate::<E::BaseField, E>(event.clone(), output);

            rows.push(row);
        }

        pad_rows_fixed(
            &mut rows,
            || {
                let mut row = [F::zero(); NUM_ED_DECOMPRESS_COLS];
                let cols: &mut EdDecompressCols<F> = row.as_mut_slice().borrow_mut();
                let zero = BigUint::zero();
                cols.populate_field_ops::<E>(&mut vec![], 0, &zero);
                row
            },
            input.fixed_log2_rows::<F, _>(self),
        );

        RowMajorMatrix::new(rows.into_iter().flatten().collect::<Vec<_>>(), NUM_ED_DECOMPRESS_COLS)
    }

    fn included(&self, shard: &Self::Record) -> bool {
        if let Some(shape) = shard.shape.as_ref() {
            shape.included::<F, _>(self)
        } else {
            !shard.get_precompile_events(SyscallCode::ED_DECOMPRESS).is_empty()
        }
    }

    fn local_only(&self) -> bool {
        true
    }
}

impl<F, E: EdwardsParameters> BaseAir<F> for EdDecompressChip<E> {
    fn width(&self) -> usize {
        NUM_ED_DECOMPRESS_COLS
    }
}

impl<AB, E: EdwardsParameters> Air<AB> for EdDecompressChip<E>
where
    AB: SP1AirBuilder,
{
    fn eval(&self, builder: &mut AB) {
        let main = builder.main();
        let local = main.row_slice(0);
        let local: &EdDecompressCols<AB::Var> = (*local).borrow();

        local.eval::<AB, E::BaseField, E>(builder);
    }
}

#[cfg(test)]
pub mod tests {
    use sp1_core_executor::Program;
    use sp1_stark::CpuProver;
    use test_artifacts::ED_DECOMPRESS_ELF;

<<<<<<< HEAD
    use crate::{
        io::SP1Stdin,
        utils::{self, tests::ED_DECOMPRESS_ELF},
    };
=======
    use crate::utils;
>>>>>>> f9640e86

    #[test]
    fn test_ed_decompress() {
        utils::setup_logger();
        let program = Program::from(ED_DECOMPRESS_ELF).unwrap();
        let stdin = SP1Stdin::new();
        utils::run_test::<CpuProver<_, _>>(program, stdin).unwrap();
    }
}<|MERGE_RESOLUTION|>--- conflicted
+++ resolved
@@ -280,14 +280,7 @@
     use sp1_stark::CpuProver;
     use test_artifacts::ED_DECOMPRESS_ELF;
 
-<<<<<<< HEAD
-    use crate::{
-        io::SP1Stdin,
-        utils::{self, tests::ED_DECOMPRESS_ELF},
-    };
-=======
-    use crate::utils;
->>>>>>> f9640e86
+    use crate::{io::SP1Stdin, utils};
 
     #[test]
     fn test_ed_decompress() {
