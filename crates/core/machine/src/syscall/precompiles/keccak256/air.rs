--- conflicted
+++ resolved
@@ -190,10 +190,6 @@
             opts,
             SP1Context::default(),
             None,
-<<<<<<< HEAD
-            None,
-=======
->>>>>>> fd6609b0
         )
         .unwrap();
         let mut public_values = SP1PublicValues::from(&public_values);
