use std::{
    fs::File,
    io::{self, Seek, SeekFrom},
    sync::{
        mpsc::{channel, sync_channel, Sender},
        Arc, Mutex,
    },
    thread::ScopedJoinHandle,
};
use web_time::Instant;

use crate::riscv::{CoreShapeConfig, RiscvAir};
use p3_maybe_rayon::prelude::*;
use sp1_stark::MachineProvingKey;
use sp1_stark::StarkVerifyingKey;
use thiserror::Error;

use p3_field::PrimeField32;
use sp1_stark::air::MachineAir;

use crate::{
    io::SP1Stdin,
    utils::{chunk_vec, concurrency::TurnBasedSync},
};
<<<<<<< HEAD

use p3_matrix::dense::RowMajorMatrix;
=======
use sp1_core_executor::{
    events::{format_table_line, sorted_table_lines},
    ExecutionState,
};
use sp1_primitives::io::SP1PublicValues;
>>>>>>> f9640e86

use sp1_core_executor::{
    events::sorted_table_lines, subproof::NoOpSubproofVerifier, ExecutionError, ExecutionRecord,
    ExecutionReport, ExecutionState, Executor, Program, SP1Context,
};
use sp1_stark::{
    air::PublicValues, Com, MachineProof, MachineProver, MachineRecord, OpeningProof,
    PcsProverData, ProofShape, SP1CoreOpts, ShardProof, StarkGenericConfig, Val,
};

#[allow(clippy::too_many_arguments)]
pub fn prove_core<SC: StarkGenericConfig, P: MachineProver<SC, RiscvAir<SC::Val>>>(
    prover: &P,
    pk: &P::DeviceProvingKey,
    _: &StarkVerifyingKey<SC>,
    program: Program,
    stdin: &SP1Stdin,
    opts: SP1CoreOpts,
    context: SP1Context,
    shape_config: Option<&CoreShapeConfig<SC::Val>>,
) -> Result<(MachineProof<SC>, Vec<u8>, u64), SP1CoreProverError>
where
    SC::Val: PrimeField32,
    SC::Challenger: 'static + Clone + Send,
    OpeningProof<SC>: Send,
    Com<SC>: Send + Sync,
    PcsProverData<SC>: Send + Sync,
{
    let (proof_tx, proof_rx) = channel();
    let (shape_tx, shape_rx) = channel();
    let (public_values, cycles) = prove_core_stream(
        prover,
        pk,
        program,
        stdin,
        opts,
        context,
        shape_config,
        proof_tx,
        shape_tx,
    )?;

    let _: Vec<_> = shape_rx.iter().collect();
    let shard_proofs: Vec<ShardProof<SC>> = proof_rx.iter().collect();
    let proof = MachineProof { shard_proofs };

    Ok((proof, public_values, cycles))
}

#[allow(clippy::too_many_arguments)]
pub fn prove_core_stream<SC: StarkGenericConfig, P: MachineProver<SC, RiscvAir<SC::Val>>>(
    prover: &P,
    pk: &P::DeviceProvingKey,
    program: Program,
    stdin: &SP1Stdin,
    opts: SP1CoreOpts,
    context: SP1Context,
    shape_config: Option<&CoreShapeConfig<SC::Val>>,
    proof_tx: Sender<ShardProof<SC>>,
    shape_and_done_tx: Sender<(ProofShape, bool)>,
) -> Result<(Vec<u8>, u64), SP1CoreProverError>
where
    SC::Val: PrimeField32,
    SC::Challenger: 'static + Clone + Send,
    OpeningProof<SC>: Send,
    Com<SC>: Send + Sync,
    PcsProverData<SC>: Send + Sync,
{
    // Setup the runtime.
    let mut runtime = Executor::with_context(program.clone(), opts, context);
    runtime.maximal_shapes = shape_config
        .map(|config| config.maximal_core_shapes().into_iter().map(|s| s.inner).collect());
    runtime.write_vecs(&stdin.buffer);
    for proof in stdin.proofs.iter() {
        let (proof, vk) = proof.clone();
        runtime.write_proof(proof, vk);
    }

    #[cfg(feature = "debug")]
    let (all_records_tx, all_records_rx) = std::sync::mpsc::channel::<Vec<ExecutionRecord>>();

    // Record the start of the process.
    let proving_start = Instant::now();
    let span = tracing::Span::current().clone();
    std::thread::scope(move |s| {
        let _span = span.enter();

        // Spawn the checkpoint generator thread.
        let checkpoint_generator_span = tracing::Span::current().clone();
        let (checkpoints_tx, checkpoints_rx) =
            sync_channel::<(usize, File, bool, u64)>(opts.checkpoints_channel_capacity);
        let checkpoint_generator_handle: ScopedJoinHandle<Result<_, SP1CoreProverError>> =
            s.spawn(move || {
                let _span = checkpoint_generator_span.enter();
                tracing::debug_span!("checkpoint generator").in_scope(|| {
                    let mut index = 0;
                    loop {
                        // Enter the span.
                        let span = tracing::debug_span!("batch");
                        let _span = span.enter();

                        // Execute the runtime until we reach a checkpoint.
                        let (checkpoint, _, done) = runtime
                            .execute_state(false)
                            .map_err(SP1CoreProverError::ExecutionError)?;

                        // Save the checkpoint to a temp file.
                        let mut checkpoint_file =
                            tempfile::tempfile().map_err(SP1CoreProverError::IoError)?;
                        checkpoint
                            .save(&mut checkpoint_file)
                            .map_err(SP1CoreProverError::IoError)?;

                        // Send the checkpoint.
                        checkpoints_tx
                            .send((index, checkpoint_file, done, runtime.state.global_clk))
                            .unwrap();

                        // If we've reached the final checkpoint, break out of the loop.
                        if done {
                            break Ok(runtime.state.public_values_stream);
                        }

                        // Update the index.
                        index += 1;
                    }
                })
            });

<<<<<<< HEAD
=======
        // Spawn the workers for phase 1 record generation.
        let p1_record_gen_sync = Arc::new(TurnBasedSync::new());
        let p1_trace_gen_sync = Arc::new(TurnBasedSync::new());
        let (p1_records_and_traces_tx, p1_records_and_traces_rx) =
            sync_channel::<(Vec<ExecutionRecord>, Vec<Vec<(String, RowMajorMatrix<Val<SC>>)>>)>(
                opts.records_and_traces_channel_capacity,
            );
        let p1_records_and_traces_tx = Arc::new(Mutex::new(p1_records_and_traces_tx));
        let checkpoints_rx = Arc::new(Mutex::new(checkpoints_rx));

        let checkpoints = Arc::new(Mutex::new(VecDeque::new()));
        let state = Arc::new(Mutex::new(PublicValues::<u32, u32>::default().reset()));
        let deferred = Arc::new(Mutex::new(ExecutionRecord::new(program.clone().into())));
        let mut p1_record_and_trace_gen_handles = Vec::new();
        for _ in 0..opts.trace_gen_workers {
            let record_gen_sync = Arc::clone(&p1_record_gen_sync);
            let trace_gen_sync = Arc::clone(&p1_trace_gen_sync);
            let checkpoints_rx = Arc::clone(&checkpoints_rx);
            let records_and_traces_tx = Arc::clone(&p1_records_and_traces_tx);

            let checkpoints = Arc::clone(&checkpoints);
            let state = Arc::clone(&state);
            let deferred = Arc::clone(&deferred);
            let program = program.clone();

            let span = tracing::Span::current().clone();

            let handle = s.spawn(move || {
                let _span = span.enter();
                tracing::debug_span!("phase 1 trace generation").in_scope(|| {
                    loop {
                        // Receive the latest checkpoint.
                        let received = { checkpoints_rx.lock().unwrap().recv() };

                        if let Ok((index, mut checkpoint, done)) = received {
                            // Trace the checkpoint and reconstruct the execution records.
                            let (mut records, _) = tracing::debug_span!("trace checkpoint")
                                .in_scope(|| {
                                    trace_checkpoint::<SC>(
                                        program.clone(),
                                        &checkpoint,
                                        opts,
                                        shape_config,
                                    )
                                });
                            tracing::debug!("generated {} records", records.len());
                            reset_seek(&mut checkpoint);

                            // Wait for our turn to update the state.
                            tracing::debug!("waiting for turn {}", index);
                            record_gen_sync.wait_for_turn(index);

                            // Update the public values & prover state for the shards which contain
                            // "cpu events".
                            let mut state = state.lock().unwrap();
                            for record in records.iter_mut() {
                                state.shard += 1;
                                state.execution_shard = record.public_values.execution_shard;
                                state.start_pc = record.public_values.start_pc;
                                state.next_pc = record.public_values.next_pc;
                                state.committed_value_digest =
                                    record.public_values.committed_value_digest;
                                state.deferred_proofs_digest =
                                    record.public_values.deferred_proofs_digest;
                                record.public_values = *state;
                            }

                            // Defer events that are too expensive to include in every shard.
                            let mut deferred = deferred.lock().unwrap();
                            for record in records.iter_mut() {
                                deferred.append(&mut record.defer());
                            }

                            // See if any deferred shards are ready to be committed to.
                            let mut deferred = deferred.split(done, opts.split_opts);
                            tracing::debug!("deferred {} records", deferred.len());

                            // Update the public values & prover state for the shards which do not
                            // contain "cpu events" before committing to them.
                            if !done {
                                state.execution_shard += 1;
                            }
                            for record in deferred.iter_mut() {
                                state.shard += 1;
                                state.previous_init_addr_bits =
                                    record.public_values.previous_init_addr_bits;
                                state.last_init_addr_bits =
                                    record.public_values.last_init_addr_bits;
                                state.previous_finalize_addr_bits =
                                    record.public_values.previous_finalize_addr_bits;
                                state.last_finalize_addr_bits =
                                    record.public_values.last_finalize_addr_bits;
                                state.start_pc = state.next_pc;
                                record.public_values = *state;
                            }
                            records.append(&mut deferred);

                            // Collect the checkpoints to be used again in the phase 2 prover.
                            tracing::debug!("collecting checkpoints");
                            let mut checkpoints = checkpoints.lock().unwrap();
                            checkpoints.push_back((index, checkpoint, done));

                            // Let another worker update the state.
                            record_gen_sync.advance_turn();

                            // Fix the shape of the records.
                            if let Some(shape_config) = shape_config {
                                for record in records.iter_mut() {
                                    tracing::debug!("fixing shape");
                                    shape_config.fix_shape(record).unwrap();
                                }
                            }

                            // Generate the traces.
                            let mut traces = vec![];
                            tracing::debug_span!("generate traces", index).in_scope(|| {
                                traces = records
                                    .par_iter()
                                    .map(|record| {
                                        prover.generate_traces(record, InteractionScope::Global)
                                    })
                                    .collect::<Vec<_>>();
                            });

                            // Wait for our turn.
                            trace_gen_sync.wait_for_turn(index);

                            // Send the records to the phase 1 prover.
                            let chunked_records = chunk_vec(records, opts.shard_batch_size);
                            let chunked_traces = chunk_vec(traces, opts.shard_batch_size);
                            chunked_records.into_iter().zip(chunked_traces).for_each(
                                |(records, traces)| {
                                    records_and_traces_tx
                                        .lock()
                                        .unwrap()
                                        .send((records, traces))
                                        .unwrap();
                                },
                            );

                            trace_gen_sync.advance_turn();
                        } else {
                            break;
                        }
                    }
                })
            });
            p1_record_and_trace_gen_handles.push(handle);
        }
        drop(p1_records_and_traces_tx);

>>>>>>> f9640e86
        // Create the challenger and observe the verifying key.
        let mut challenger = prover.config().challenger();
        pk.observe_into(&mut challenger);

        // Spawn the phase 2 record generator thread.
        let p2_record_gen_sync = Arc::new(TurnBasedSync::new());
        let p2_trace_gen_sync = Arc::new(TurnBasedSync::new());
        let (p2_records_and_traces_tx, p2_records_and_traces_rx) =
            sync_channel::<(Vec<ExecutionRecord>, Vec<Vec<(String, RowMajorMatrix<Val<SC>>)>>)>(
                opts.records_and_traces_channel_capacity,
            );
        let p2_records_and_traces_tx = Arc::new(Mutex::new(p2_records_and_traces_tx));

        let shape_tx = Arc::new(Mutex::new(shape_and_done_tx));
        let report_aggregate = Arc::new(Mutex::new(ExecutionReport::default()));
        let state = Arc::new(Mutex::new(PublicValues::<u32, u32>::default().reset()));
        let deferred = Arc::new(Mutex::new(ExecutionRecord::new(program.clone().into())));
        let mut p2_record_and_trace_gen_handles = Vec::new();
        let checkpoints_rx = Arc::new(Mutex::new(checkpoints_rx));
        for _ in 0..opts.trace_gen_workers {
            let record_gen_sync = Arc::clone(&p2_record_gen_sync);
            let trace_gen_sync = Arc::clone(&p2_trace_gen_sync);
            let records_and_traces_tx = Arc::clone(&p2_records_and_traces_tx);
            let checkpoints_rx = Arc::clone(&checkpoints_rx);

            let shape_tx = Arc::clone(&shape_tx);
            let report_aggregate = Arc::clone(&report_aggregate);
            let state = Arc::clone(&state);
            let deferred = Arc::clone(&deferred);
            let program = program.clone();
            let span = tracing::Span::current().clone();

            #[cfg(feature = "debug")]
            let all_records_tx = all_records_tx.clone();

            let handle = s.spawn(move || {
                let _span = span.enter();
                tracing::debug_span!("phase 2 trace generation").in_scope(|| {
                    loop {
                        let received = { checkpoints_rx.lock().unwrap().recv() };
                        if let Ok((index, mut checkpoint, done, num_cycles)) = received {
                            let (mut records, report) = tracing::debug_span!("trace checkpoint")
                                .in_scope(|| {
                                    trace_checkpoint::<SC>(
                                        program.clone(),
                                        &checkpoint,
                                        opts,
                                        shape_config,
                                    )
                                });
<<<<<<< HEAD

                            // Trace the checkpoint and reconstruct the execution records.
                            log::info!("generated {} records", records.len());
=======
                            log::debug!("generated {} records", records.len());
>>>>>>> f9640e86
                            *report_aggregate.lock().unwrap() += report;
                            checkpoint
                                .seek(SeekFrom::Start(0))
                                .expect("failed to seek to start of tempfile");

                            // Wait for our turn to update the state.
                            record_gen_sync.wait_for_turn(index);

                            // Update the public values & prover state for the shards which contain
                            // "cpu events".
                            let mut state = state.lock().unwrap();
                            for record in records.iter_mut() {
                                state.shard += 1;
                                state.execution_shard = record.public_values.execution_shard;
                                state.start_pc = record.public_values.start_pc;
                                state.next_pc = record.public_values.next_pc;
                                state.committed_value_digest =
                                    record.public_values.committed_value_digest;
                                state.deferred_proofs_digest =
                                    record.public_values.deferred_proofs_digest;
                                record.public_values = *state;
                            }

                            tracing::info!("Records length:{}, done: {}", records.len(), done);

                            // Defer events that are too expensive to include in every shard.
                            let mut deferred = deferred.lock().unwrap();
                            for record in records.iter_mut() {
                                deferred.append(&mut record.defer());
                            }

                            // tracing::info!("Deferred length: {}", deferred.len());

                            let last_record = if done
                                && num_cycles < 1 << 26
                                && deferred.global_memory_initialize_events.len()
                                    < opts.split_opts.memory / 4
                                && deferred.global_memory_finalize_events.len()
                                    < opts.split_opts.memory / 4
                            {
                                tracing::info!("Number of cycles: {}", num_cycles);
                                records.last_mut()
                            } else {
                                None
                            };

                            tracing::info!("Last record is some: {:?}", last_record.is_some());

                            // See if any deferred shards are ready to be committed to.
<<<<<<< HEAD
                            let mut deferred = deferred.split(done, last_record, opts.split_opts);
                            log::info!("deferred {} records", deferred.len());
=======
                            let mut deferred = deferred.split(done, opts.split_opts);
                            log::debug!("deferred {} records", deferred.len());
>>>>>>> f9640e86

                            // Update the public values & prover state for the shards which do not
                            // contain "cpu events" before committing to them.
                            if !done {
                                state.execution_shard += 1;
                            }
                            for record in deferred.iter_mut() {
                                state.shard += 1;
                                state.previous_init_addr_bits =
                                    record.public_values.previous_init_addr_bits;
                                state.last_init_addr_bits =
                                    record.public_values.last_init_addr_bits;
                                state.previous_finalize_addr_bits =
                                    record.public_values.previous_finalize_addr_bits;
                                state.last_finalize_addr_bits =
                                    record.public_values.last_finalize_addr_bits;
                                state.start_pc = state.next_pc;
                                record.public_values = *state;
                            }
                            records.append(&mut deferred);

                            // Generate the dependencies.
                            tracing::debug_span!("generate dependencies", index).in_scope(|| {
                                prover.machine().generate_dependencies(&mut records, &opts, None);
                            });

                            // Let another worker update the state.
                            record_gen_sync.advance_turn();

                            // Fix the shape of the records.
                            if let Some(shape_config) = shape_config {
                                for record in records.iter_mut() {
                                    shape_config.fix_shape(record).unwrap();
                                }
                            }

                            // Send the shapes to the channel, if necessary.
                            for record in records.iter() {
                                let mut heights = vec![];
                                let chips = prover.shard_chips(record).collect::<Vec<_>>();
                                let shape = record.shape.as_ref().expect("shape not set");
                                for chip in chips.iter() {
                                    let height = shape.inner[&chip.name()];
                                    heights.push((chip.name().clone(), height));
                                }
                                shape_tx
                                    .lock()
                                    .unwrap()
                                    .send((ProofShape::from_log2_heights(&heights), done))
                                    .unwrap();
                            }

                            #[cfg(feature = "debug")]
                            all_records_tx.send(records.clone()).unwrap();

                            let mut main_traces = Vec::new();
                            tracing::debug_span!("generate main traces", index).in_scope(|| {
                                main_traces = records
                                    .par_iter()
                                    .map(|record| prover.generate_traces(record))
                                    .collect::<Vec<_>>();
                            });

                            trace_gen_sync.wait_for_turn(index);

                            // Send the records to the phase 2 prover.
                            let chunked_records = chunk_vec(records, opts.shard_batch_size);
                            let chunked_main_traces = chunk_vec(main_traces, opts.shard_batch_size);
                            chunked_records
                                .into_iter()
                                .zip(chunked_main_traces.into_iter())
                                .for_each(|(records, main_traces)| {
                                    records_and_traces_tx
                                        .lock()
                                        .unwrap()
                                        .send((records, main_traces))
                                        .unwrap();
                                });

                            trace_gen_sync.advance_turn();
                        } else {
                            break;
                        }
                    }
                })
            });
            p2_record_and_trace_gen_handles.push(handle);
        }
        drop(p2_records_and_traces_tx);
        #[cfg(feature = "debug")]
        drop(all_records_tx);

        // Spawn the phase 2 prover thread.
        let p2_prover_span = tracing::Span::current().clone();
        let proof_tx = Arc::new(Mutex::new(proof_tx));
        let p2_prover_handle = s.spawn(move || {
            let _span = p2_prover_span.enter();
            tracing::debug_span!("phase 2 prover").in_scope(|| {
                for (records, traces) in p2_records_and_traces_rx.into_iter() {
                    tracing::debug_span!("batch").in_scope(|| {
                        let span = tracing::Span::current().clone();
                        let proofs = records
                            .into_par_iter()
                            .zip(traces.into_par_iter())
                            .map(|(record, main_traces)| {
                                let _span = span.enter();

                                let main_data = prover.commit(&record, main_traces);

                                let opening_span = tracing::debug_span!("opening").entered();
                                let proof =
                                    prover.open(pk, main_data, &mut challenger.clone()).unwrap();
                                opening_span.exit();

                                #[cfg(debug_assertions)]
                                {
                                    if let Some(shape) = record.shape.as_ref() {
                                        assert_eq!(
                                            proof.shape(),
                                            shape.clone().into_iter().collect(),
                                        );
                                    }
                                }

                                rayon::spawn(move || {
                                    drop(record);
                                });

                                proof
                            })
                            .collect::<Vec<_>>();

                        // Send the batch of proofs to the channel.
                        let proof_tx = proof_tx.lock().unwrap();
                        for proof in proofs {
                            proof_tx.send(proof).unwrap();
                        }
                    });
                }
            });
        });

        // Wait until the checkpoint generator handle has fully finished.
        let public_values_stream = checkpoint_generator_handle.join().unwrap().unwrap();

        // Wait until the records and traces have been fully generated for phase 2.
        p2_record_and_trace_gen_handles.into_iter().for_each(|handle| handle.join().unwrap());

        // Wait until the phase 2 prover has finished.
        p2_prover_handle.join().unwrap();

        // Log some of the `ExecutionReport` information.
        let report_aggregate = report_aggregate.lock().unwrap();
        tracing::info!(
            "execution report (totals): total_cycles={}, total_syscall_cycles={}, touched_memory_addresses={}",
            report_aggregate.total_instruction_count(),
            report_aggregate.total_syscall_count(),
            report_aggregate.touched_memory_addresses,
        );

        // Print the opcode and syscall count tables like `du`: sorted by count (descending) and
        // with the count in the first column.
        tracing::info!("execution report (opcode counts):");
        let (width, lines) = sorted_table_lines(report_aggregate.opcode_counts.as_ref());
        for (label, count) in lines {
            if *count > 0 {
                tracing::info!("  {}", format_table_line(&width, &label, count));
            } else {
                tracing::debug!("  {}", format_table_line(&width, &label, count));
            }
        }

        tracing::info!("execution report (syscall counts):");
        let (width, lines) = sorted_table_lines(report_aggregate.syscall_counts.as_ref());
        for (label, count) in lines {
            if *count > 0 {
                tracing::info!("  {}", format_table_line(&width, &label, count));
            } else {
                tracing::debug!("  {}", format_table_line(&width, &label, count));
            }
        }

        let cycles = report_aggregate.total_instruction_count();

        // Print the summary.
        let proving_time = proving_start.elapsed().as_secs_f64();
        tracing::info!(
            "summary: cycles={}, e2e={}s, khz={:.2}",
            cycles,
            proving_time,
            (cycles as f64 / (proving_time * 1000.0) as f64),
        );

        #[cfg(feature = "debug")]
        {
            let all_records = all_records_rx.iter().flatten().collect::<Vec<_>>();
            let mut challenger = prover.machine().config().challenger();
            let pk_host = prover.pk_to_host(pk);
            prover.machine().debug_constraints(&pk_host, all_records, &mut challenger);
        }

        Ok((public_values_stream, cycles))
    })
}

pub fn trace_checkpoint<SC: StarkGenericConfig>(
    program: Program,
    file: &File,
    opts: SP1CoreOpts,
    shape_config: Option<&CoreShapeConfig<SC::Val>>,
) -> (Vec<ExecutionRecord>, ExecutionReport)
where
    <SC as StarkGenericConfig>::Val: PrimeField32,
{
    let mut reader = std::io::BufReader::new(file);
    let state: ExecutionState =
        bincode::deserialize_from(&mut reader).expect("failed to deserialize state");
    let mut runtime = Executor::recover(program, state, opts);
    runtime.maximal_shapes = shape_config
        .map(|config| config.maximal_core_shapes().into_iter().map(|s| s.inner).collect());

    // We already passed the deferred proof verifier when creating checkpoints, so the proofs were
    // already verified. So here we use a noop verifier to not print any warnings.
    runtime.subproof_verifier = Arc::new(NoOpSubproofVerifier);

    // Execute from the checkpoint.
    let (records, _) = runtime.execute_record(true).unwrap();

    (records, runtime.report)
}

#[derive(Error, Debug)]
pub enum SP1CoreProverError {
    #[error("failed to execute program: {0}")]
    ExecutionError(ExecutionError),
    #[error("io error: {0}")]
    IoError(io::Error),
    #[error("serialization error: {0}")]
    SerializationError(bincode::Error),
}<|MERGE_RESOLUTION|>--- conflicted
+++ resolved
@@ -1,3 +1,4 @@
+use p3_matrix::dense::RowMajorMatrix;
 use std::{
     fs::File,
     io::{self, Seek, SeekFrom},
@@ -22,20 +23,14 @@
     io::SP1Stdin,
     utils::{chunk_vec, concurrency::TurnBasedSync},
 };
-<<<<<<< HEAD
-
-use p3_matrix::dense::RowMajorMatrix;
-=======
 use sp1_core_executor::{
     events::{format_table_line, sorted_table_lines},
     ExecutionState,
 };
-use sp1_primitives::io::SP1PublicValues;
->>>>>>> f9640e86
 
 use sp1_core_executor::{
-    events::sorted_table_lines, subproof::NoOpSubproofVerifier, ExecutionError, ExecutionRecord,
-    ExecutionReport, ExecutionState, Executor, Program, SP1Context,
+    subproof::NoOpSubproofVerifier, ExecutionError, ExecutionRecord, ExecutionReport, Executor,
+    Program, SP1Context,
 };
 use sp1_stark::{
     air::PublicValues, Com, MachineProof, MachineProver, MachineRecord, OpeningProof,
@@ -161,45 +156,48 @@
                 })
             });
 
-<<<<<<< HEAD
-=======
-        // Spawn the workers for phase 1 record generation.
-        let p1_record_gen_sync = Arc::new(TurnBasedSync::new());
-        let p1_trace_gen_sync = Arc::new(TurnBasedSync::new());
-        let (p1_records_and_traces_tx, p1_records_and_traces_rx) =
+        // Create the challenger and observe the verifying key.
+        let mut challenger = prover.config().challenger();
+        pk.observe_into(&mut challenger);
+
+        // Spawn the phase 2 record generator thread.
+        let p2_record_gen_sync = Arc::new(TurnBasedSync::new());
+        let p2_trace_gen_sync = Arc::new(TurnBasedSync::new());
+        let (p2_records_and_traces_tx, p2_records_and_traces_rx) =
             sync_channel::<(Vec<ExecutionRecord>, Vec<Vec<(String, RowMajorMatrix<Val<SC>>)>>)>(
                 opts.records_and_traces_channel_capacity,
             );
-        let p1_records_and_traces_tx = Arc::new(Mutex::new(p1_records_and_traces_tx));
-        let checkpoints_rx = Arc::new(Mutex::new(checkpoints_rx));
-
-        let checkpoints = Arc::new(Mutex::new(VecDeque::new()));
+        let p2_records_and_traces_tx = Arc::new(Mutex::new(p2_records_and_traces_tx));
+
+        let shape_tx = Arc::new(Mutex::new(shape_and_done_tx));
+        let report_aggregate = Arc::new(Mutex::new(ExecutionReport::default()));
         let state = Arc::new(Mutex::new(PublicValues::<u32, u32>::default().reset()));
         let deferred = Arc::new(Mutex::new(ExecutionRecord::new(program.clone().into())));
-        let mut p1_record_and_trace_gen_handles = Vec::new();
+        let mut p2_record_and_trace_gen_handles = Vec::new();
+        let checkpoints_rx = Arc::new(Mutex::new(checkpoints_rx));
         for _ in 0..opts.trace_gen_workers {
-            let record_gen_sync = Arc::clone(&p1_record_gen_sync);
-            let trace_gen_sync = Arc::clone(&p1_trace_gen_sync);
+            let record_gen_sync = Arc::clone(&p2_record_gen_sync);
+            let trace_gen_sync = Arc::clone(&p2_trace_gen_sync);
+            let records_and_traces_tx = Arc::clone(&p2_records_and_traces_tx);
             let checkpoints_rx = Arc::clone(&checkpoints_rx);
-            let records_and_traces_tx = Arc::clone(&p1_records_and_traces_tx);
-
-            let checkpoints = Arc::clone(&checkpoints);
+
+            let shape_tx = Arc::clone(&shape_tx);
+            let report_aggregate = Arc::clone(&report_aggregate);
             let state = Arc::clone(&state);
             let deferred = Arc::clone(&deferred);
             let program = program.clone();
-
             let span = tracing::Span::current().clone();
+
+            #[cfg(feature = "debug")]
+            let all_records_tx = all_records_tx.clone();
 
             let handle = s.spawn(move || {
                 let _span = span.enter();
-                tracing::debug_span!("phase 1 trace generation").in_scope(|| {
+                tracing::debug_span!("phase 2 trace generation").in_scope(|| {
                     loop {
-                        // Receive the latest checkpoint.
                         let received = { checkpoints_rx.lock().unwrap().recv() };
-
-                        if let Ok((index, mut checkpoint, done)) = received {
-                            // Trace the checkpoint and reconstruct the execution records.
-                            let (mut records, _) = tracing::debug_span!("trace checkpoint")
+                        if let Ok((index, mut checkpoint, done, num_cycles)) = received {
+                            let (mut records, report) = tracing::debug_span!("trace checkpoint")
                                 .in_scope(|| {
                                     trace_checkpoint::<SC>(
                                         program.clone(),
@@ -208,11 +206,15 @@
                                         shape_config,
                                     )
                                 });
-                            tracing::debug!("generated {} records", records.len());
-                            reset_seek(&mut checkpoint);
+
+                            // Trace the checkpoint and reconstruct the execution records.
+                            log::info!("generated {} records", records.len());
+                            *report_aggregate.lock().unwrap() += report;
+                            checkpoint
+                                .seek(SeekFrom::Start(0))
+                                .expect("failed to seek to start of tempfile");
 
                             // Wait for our turn to update the state.
-                            tracing::debug!("waiting for turn {}", index);
                             record_gen_sync.wait_for_turn(index);
 
                             // Update the public values & prover state for the shards which contain
@@ -230,15 +232,34 @@
                                 record.public_values = *state;
                             }
 
+                            tracing::info!("Records length:{}, done: {}", records.len(), done);
+
                             // Defer events that are too expensive to include in every shard.
                             let mut deferred = deferred.lock().unwrap();
                             for record in records.iter_mut() {
                                 deferred.append(&mut record.defer());
                             }
 
+                            // tracing::info!("Deferred length: {}", deferred.len());
+
+                            let last_record = if done
+                                && num_cycles < 1 << 26
+                                && deferred.global_memory_initialize_events.len()
+                                    < opts.split_opts.memory / 4
+                                && deferred.global_memory_finalize_events.len()
+                                    < opts.split_opts.memory / 4
+                            {
+                                tracing::info!("Number of cycles: {}", num_cycles);
+                                records.last_mut()
+                            } else {
+                                None
+                            };
+
+                            tracing::info!("Last record is some: {:?}", last_record.is_some());
+
                             // See if any deferred shards are ready to be committed to.
-                            let mut deferred = deferred.split(done, opts.split_opts);
-                            tracing::debug!("deferred {} records", deferred.len());
+                            let mut deferred = deferred.split(done, last_record, opts.split_opts);
+                            log::info!("deferred {} records", deferred.len());
 
                             // Update the public values & prover state for the shards which do not
                             // contain "cpu events" before committing to them.
@@ -260,195 +281,6 @@
                             }
                             records.append(&mut deferred);
 
-                            // Collect the checkpoints to be used again in the phase 2 prover.
-                            tracing::debug!("collecting checkpoints");
-                            let mut checkpoints = checkpoints.lock().unwrap();
-                            checkpoints.push_back((index, checkpoint, done));
-
-                            // Let another worker update the state.
-                            record_gen_sync.advance_turn();
-
-                            // Fix the shape of the records.
-                            if let Some(shape_config) = shape_config {
-                                for record in records.iter_mut() {
-                                    tracing::debug!("fixing shape");
-                                    shape_config.fix_shape(record).unwrap();
-                                }
-                            }
-
-                            // Generate the traces.
-                            let mut traces = vec![];
-                            tracing::debug_span!("generate traces", index).in_scope(|| {
-                                traces = records
-                                    .par_iter()
-                                    .map(|record| {
-                                        prover.generate_traces(record, InteractionScope::Global)
-                                    })
-                                    .collect::<Vec<_>>();
-                            });
-
-                            // Wait for our turn.
-                            trace_gen_sync.wait_for_turn(index);
-
-                            // Send the records to the phase 1 prover.
-                            let chunked_records = chunk_vec(records, opts.shard_batch_size);
-                            let chunked_traces = chunk_vec(traces, opts.shard_batch_size);
-                            chunked_records.into_iter().zip(chunked_traces).for_each(
-                                |(records, traces)| {
-                                    records_and_traces_tx
-                                        .lock()
-                                        .unwrap()
-                                        .send((records, traces))
-                                        .unwrap();
-                                },
-                            );
-
-                            trace_gen_sync.advance_turn();
-                        } else {
-                            break;
-                        }
-                    }
-                })
-            });
-            p1_record_and_trace_gen_handles.push(handle);
-        }
-        drop(p1_records_and_traces_tx);
-
->>>>>>> f9640e86
-        // Create the challenger and observe the verifying key.
-        let mut challenger = prover.config().challenger();
-        pk.observe_into(&mut challenger);
-
-        // Spawn the phase 2 record generator thread.
-        let p2_record_gen_sync = Arc::new(TurnBasedSync::new());
-        let p2_trace_gen_sync = Arc::new(TurnBasedSync::new());
-        let (p2_records_and_traces_tx, p2_records_and_traces_rx) =
-            sync_channel::<(Vec<ExecutionRecord>, Vec<Vec<(String, RowMajorMatrix<Val<SC>>)>>)>(
-                opts.records_and_traces_channel_capacity,
-            );
-        let p2_records_and_traces_tx = Arc::new(Mutex::new(p2_records_and_traces_tx));
-
-        let shape_tx = Arc::new(Mutex::new(shape_and_done_tx));
-        let report_aggregate = Arc::new(Mutex::new(ExecutionReport::default()));
-        let state = Arc::new(Mutex::new(PublicValues::<u32, u32>::default().reset()));
-        let deferred = Arc::new(Mutex::new(ExecutionRecord::new(program.clone().into())));
-        let mut p2_record_and_trace_gen_handles = Vec::new();
-        let checkpoints_rx = Arc::new(Mutex::new(checkpoints_rx));
-        for _ in 0..opts.trace_gen_workers {
-            let record_gen_sync = Arc::clone(&p2_record_gen_sync);
-            let trace_gen_sync = Arc::clone(&p2_trace_gen_sync);
-            let records_and_traces_tx = Arc::clone(&p2_records_and_traces_tx);
-            let checkpoints_rx = Arc::clone(&checkpoints_rx);
-
-            let shape_tx = Arc::clone(&shape_tx);
-            let report_aggregate = Arc::clone(&report_aggregate);
-            let state = Arc::clone(&state);
-            let deferred = Arc::clone(&deferred);
-            let program = program.clone();
-            let span = tracing::Span::current().clone();
-
-            #[cfg(feature = "debug")]
-            let all_records_tx = all_records_tx.clone();
-
-            let handle = s.spawn(move || {
-                let _span = span.enter();
-                tracing::debug_span!("phase 2 trace generation").in_scope(|| {
-                    loop {
-                        let received = { checkpoints_rx.lock().unwrap().recv() };
-                        if let Ok((index, mut checkpoint, done, num_cycles)) = received {
-                            let (mut records, report) = tracing::debug_span!("trace checkpoint")
-                                .in_scope(|| {
-                                    trace_checkpoint::<SC>(
-                                        program.clone(),
-                                        &checkpoint,
-                                        opts,
-                                        shape_config,
-                                    )
-                                });
-<<<<<<< HEAD
-
-                            // Trace the checkpoint and reconstruct the execution records.
-                            log::info!("generated {} records", records.len());
-=======
-                            log::debug!("generated {} records", records.len());
->>>>>>> f9640e86
-                            *report_aggregate.lock().unwrap() += report;
-                            checkpoint
-                                .seek(SeekFrom::Start(0))
-                                .expect("failed to seek to start of tempfile");
-
-                            // Wait for our turn to update the state.
-                            record_gen_sync.wait_for_turn(index);
-
-                            // Update the public values & prover state for the shards which contain
-                            // "cpu events".
-                            let mut state = state.lock().unwrap();
-                            for record in records.iter_mut() {
-                                state.shard += 1;
-                                state.execution_shard = record.public_values.execution_shard;
-                                state.start_pc = record.public_values.start_pc;
-                                state.next_pc = record.public_values.next_pc;
-                                state.committed_value_digest =
-                                    record.public_values.committed_value_digest;
-                                state.deferred_proofs_digest =
-                                    record.public_values.deferred_proofs_digest;
-                                record.public_values = *state;
-                            }
-
-                            tracing::info!("Records length:{}, done: {}", records.len(), done);
-
-                            // Defer events that are too expensive to include in every shard.
-                            let mut deferred = deferred.lock().unwrap();
-                            for record in records.iter_mut() {
-                                deferred.append(&mut record.defer());
-                            }
-
-                            // tracing::info!("Deferred length: {}", deferred.len());
-
-                            let last_record = if done
-                                && num_cycles < 1 << 26
-                                && deferred.global_memory_initialize_events.len()
-                                    < opts.split_opts.memory / 4
-                                && deferred.global_memory_finalize_events.len()
-                                    < opts.split_opts.memory / 4
-                            {
-                                tracing::info!("Number of cycles: {}", num_cycles);
-                                records.last_mut()
-                            } else {
-                                None
-                            };
-
-                            tracing::info!("Last record is some: {:?}", last_record.is_some());
-
-                            // See if any deferred shards are ready to be committed to.
-<<<<<<< HEAD
-                            let mut deferred = deferred.split(done, last_record, opts.split_opts);
-                            log::info!("deferred {} records", deferred.len());
-=======
-                            let mut deferred = deferred.split(done, opts.split_opts);
-                            log::debug!("deferred {} records", deferred.len());
->>>>>>> f9640e86
-
-                            // Update the public values & prover state for the shards which do not
-                            // contain "cpu events" before committing to them.
-                            if !done {
-                                state.execution_shard += 1;
-                            }
-                            for record in deferred.iter_mut() {
-                                state.shard += 1;
-                                state.previous_init_addr_bits =
-                                    record.public_values.previous_init_addr_bits;
-                                state.last_init_addr_bits =
-                                    record.public_values.last_init_addr_bits;
-                                state.previous_finalize_addr_bits =
-                                    record.public_values.previous_finalize_addr_bits;
-                                state.last_finalize_addr_bits =
-                                    record.public_values.last_finalize_addr_bits;
-                                state.start_pc = state.next_pc;
-                                record.public_values = *state;
-                            }
-                            records.append(&mut deferred);
-
                             // Generate the dependencies.
                             tracing::debug_span!("generate dependencies", index).in_scope(|| {
                                 prover.machine().generate_dependencies(&mut records, &opts, None);
@@ -468,16 +300,17 @@
                             for record in records.iter() {
                                 let mut heights = vec![];
                                 let chips = prover.shard_chips(record).collect::<Vec<_>>();
-                                let shape = record.shape.as_ref().expect("shape not set");
-                                for chip in chips.iter() {
-                                    let height = shape.inner[&chip.name()];
-                                    heights.push((chip.name().clone(), height));
+                                if let Some(shape) = record.shape.as_ref() {
+                                    for chip in chips.iter() {
+                                        let height = shape.inner[&chip.name()];
+                                        heights.push((chip.name().clone(), height));
+                                    }
+                                    shape_tx
+                                        .lock()
+                                        .unwrap()
+                                        .send((ProofShape::from_log2_heights(&heights), done))
+                                        .unwrap();
                                 }
-                                shape_tx
-                                    .lock()
-                                    .unwrap()
-                                    .send((ProofShape::from_log2_heights(&heights), done))
-                                    .unwrap();
                             }
 
                             #[cfg(feature = "debug")]
