use p3_baby_bear::BabyBear;
use sp1_core_executor::{syscalls::SyscallCode, ExecutionReport, Opcode};

use crate::riscv::RiscvAirDiscriminants;

use super::RiscvAir;

pub trait CostEstimator {
    /// Estimates the trace area of the execution.
    fn estimate_area(&self) -> u64;

    /// Estimates the proving cost of the execution in terms of "gas".
    ///
    /// The gas is defined as the trace area divided by the lowerbound per cpu cycle.
    ///
    /// NOTE: This is an approximation and may not be accurate. For example, it does not currently
    /// account for dependencies.
    fn estimate_gas(&self) -> u64 {
        let costs = RiscvAir::<BabyBear>::costs();
        let cpu_gas = costs[&RiscvAirDiscriminants::Cpu];
        let total_gas = self.estimate_area();
        total_gas / cpu_gas
    }
}

impl CostEstimator for ExecutionReport {
    fn estimate_area(&self) -> u64 {
        let mut total_area = 0;
        let mut total_chips = 3;
        let (chips, costs) = RiscvAir::<BabyBear>::get_chips_and_costs();

        let cpu_events = self.total_instruction_count();
        total_area += (cpu_events as u64) * costs[&RiscvAirDiscriminants::Cpu];
        total_chips += 1;

        let sha_extend_events = self.syscall_counts[SyscallCode::SHA_EXTEND];
        total_area += (sha_extend_events as u64) * costs[&RiscvAirDiscriminants::Sha256Extend];
        total_chips += 1;

        let sha_compress_events = self.syscall_counts[SyscallCode::SHA_COMPRESS];
        total_area += (sha_compress_events as u64) * costs[&RiscvAirDiscriminants::Sha256Compress];
        total_chips += 1;

        let ed_add_events = self.syscall_counts[SyscallCode::ED_ADD];
        total_area += (ed_add_events as u64) * costs[&RiscvAirDiscriminants::Ed25519Add];
        total_chips += 1;

        let ed_decompress_events = self.syscall_counts[SyscallCode::ED_DECOMPRESS];
        total_area +=
            (ed_decompress_events as u64) * costs[&RiscvAirDiscriminants::Ed25519Decompress];
        total_chips += 1;

        let k256_decompress_events = self.syscall_counts[SyscallCode::SECP256K1_DECOMPRESS];
        total_area +=
            (k256_decompress_events as u64) * costs[&RiscvAirDiscriminants::K256Decompress];
        total_chips += 1;

        let secp256k1_add_events = self.syscall_counts[SyscallCode::SECP256K1_ADD];
        total_area += (secp256k1_add_events as u64) * costs[&RiscvAirDiscriminants::Secp256k1Add];
        total_chips += 1;

        let secp256k1_double_events = self.syscall_counts[SyscallCode::SECP256K1_DOUBLE];
        total_area +=
            (secp256k1_double_events as u64) * costs[&RiscvAirDiscriminants::Secp256k1Double];
        total_chips += 1;

        let keccak256_permute_events = self.syscall_counts[SyscallCode::KECCAK_PERMUTE];
        total_area += (keccak256_permute_events as u64) * costs[&RiscvAirDiscriminants::KeccakP];
        total_chips += 1;

        let bn254_add_events = self.syscall_counts[SyscallCode::BN254_ADD];
        total_area += (bn254_add_events as u64) * costs[&RiscvAirDiscriminants::Bn254Add];
        total_chips += 1;

        let bn254_double_events = self.syscall_counts[SyscallCode::BN254_DOUBLE];
        total_area += (bn254_double_events as u64) * costs[&RiscvAirDiscriminants::Bn254Double];
        total_chips += 1;

        let bls12381_add_events = self.syscall_counts[SyscallCode::BLS12381_ADD];
        total_area += (bls12381_add_events as u64) * costs[&RiscvAirDiscriminants::Bls12381Add];
        total_chips += 1;

        let bls12381_double_events = self.syscall_counts[SyscallCode::BLS12381_DOUBLE];
        total_area +=
            (bls12381_double_events as u64) * costs[&RiscvAirDiscriminants::Bls12381Double];
        total_chips += 1;

        let uint256_mul_events = self.syscall_counts[SyscallCode::UINT256_MUL];
        total_area += (uint256_mul_events as u64) * costs[&RiscvAirDiscriminants::Uint256Mul];
        total_chips += 1;

        let bls12381_fp_events = self.syscall_counts[SyscallCode::BLS12381_FP_ADD]
            + self.syscall_counts[SyscallCode::BLS12381_FP_SUB]
            + self.syscall_counts[SyscallCode::BLS12381_FP_MUL];
        total_area += (bls12381_fp_events as u64) * costs[&RiscvAirDiscriminants::Bls12381Fp];
        total_chips += 1;

        let bls12381_fp2_addsub_events = self.syscall_counts[SyscallCode::BLS12381_FP2_ADD]
            + self.syscall_counts[SyscallCode::BLS12381_FP2_SUB];
        total_area +=
            (bls12381_fp2_addsub_events as u64) * costs[&RiscvAirDiscriminants::Bls12381Fp2AddSub];
        total_chips += 1;

        let bls12381_fp2_mul_events = self.syscall_counts[SyscallCode::BLS12381_FP2_MUL];
        total_area +=
            (bls12381_fp2_mul_events as u64) * costs[&RiscvAirDiscriminants::Bls12381Fp2Mul];
        total_chips += 1;

        let bn254_fp_events = self.syscall_counts[SyscallCode::BN254_FP_ADD]
            + self.syscall_counts[SyscallCode::BN254_FP_SUB]
            + self.syscall_counts[SyscallCode::BN254_FP_MUL];
        total_area += (bn254_fp_events as u64) * costs[&RiscvAirDiscriminants::Bn254Fp];
        total_chips += 1;

        let bn254_fp2_addsub_events = self.syscall_counts[SyscallCode::BN254_FP2_ADD]
            + self.syscall_counts[SyscallCode::BN254_FP2_SUB];
        total_area +=
            (bn254_fp2_addsub_events as u64) * costs[&RiscvAirDiscriminants::Bn254Fp2AddSub];
        total_chips += 1;

        let bn254_fp2_mul_events = self.syscall_counts[SyscallCode::BN254_FP2_MUL];
        total_area += (bn254_fp2_mul_events as u64) * costs[&RiscvAirDiscriminants::Bn254Fp2Mul];
        total_chips += 1;

        let bls12381_decompress_events = self.syscall_counts[SyscallCode::BLS12381_DECOMPRESS];
        total_area +=
            (bls12381_decompress_events as u64) * costs[&RiscvAirDiscriminants::Bls12381Decompress];
        total_chips += 1;

<<<<<<< HEAD
        let syscall_events = self.syscall_counts.values().sum::<u64>();
        total_area += (syscall_events as u64) * costs[&RiscvAirDiscriminants::Syscall];
        total_chips += 1;

        let divrem_events = *self.opcode_counts.get(&Opcode::DIV).unwrap_or(&0)
            + *self.opcode_counts.get(&Opcode::REM).unwrap_or(&0)
            + *self.opcode_counts.get(&Opcode::DIVU).unwrap_or(&0)
            + *self.opcode_counts.get(&Opcode::REMU).unwrap_or(&0);
=======
        let divrem_events = self.opcode_counts[Opcode::DIV]
            + self.opcode_counts[Opcode::REM]
            + self.opcode_counts[Opcode::DIVU]
            + self.opcode_counts[Opcode::REMU];
>>>>>>> f2f6b433
        total_area += (divrem_events as u64) * costs[&RiscvAirDiscriminants::DivRem];
        total_chips += 1;

        let addsub_events = self.opcode_counts[Opcode::ADD] + self.opcode_counts[Opcode::SUB];
        total_area += (addsub_events as u64) * costs[&RiscvAirDiscriminants::Add];
        total_chips += 1;

        let bitwise_events = self.opcode_counts[Opcode::AND]
            + self.opcode_counts[Opcode::OR]
            + self.opcode_counts[Opcode::XOR];
        total_area += (bitwise_events as u64) * costs[&RiscvAirDiscriminants::Bitwise];
        total_chips += 1;

        let mul_events = self.opcode_counts[Opcode::MUL]
            + self.opcode_counts[Opcode::MULH]
            + self.opcode_counts[Opcode::MULHU]
            + self.opcode_counts[Opcode::MULHSU];
        total_area += (mul_events as u64) * costs[&RiscvAirDiscriminants::Mul];
        total_chips += 1;

        let shift_right_events = self.opcode_counts[Opcode::SRL] + self.opcode_counts[Opcode::SRA];
        total_area += (shift_right_events as u64) * costs[&RiscvAirDiscriminants::ShiftRight];
        total_chips += 1;

        let shift_left_events = self.opcode_counts[Opcode::SLL];
        total_area += (shift_left_events as u64) * costs[&RiscvAirDiscriminants::ShiftLeft];
        total_chips += 1;

        let lt_events = self.opcode_counts[Opcode::SLT] + self.opcode_counts[Opcode::SLTU];
        total_area += (lt_events as u64) * costs[&RiscvAirDiscriminants::Lt];
        total_chips += 1;

        let memory_global_initialize_events = self.touched_memory_addresses;
        total_area += (memory_global_initialize_events as u64)
            * costs[&RiscvAirDiscriminants::MemoryGlobalFinal];
        total_chips += 1;

        let memory_global_finalize_events = self.touched_memory_addresses;
        total_area += (memory_global_finalize_events as u64)
            * costs[&RiscvAirDiscriminants::MemoryGlobalFinal];
        total_chips += 1;

        let memory_local_initialize_events = self.touched_memory_addresses;
        total_area += (memory_local_initialize_events as u64)
            * costs[&RiscvAirDiscriminants::MemoryLocalFinal];
        total_chips += 1;

        let memory_local_finalize_events = self.touched_memory_addresses;
        total_area +=
            (memory_local_finalize_events as u64) * costs[&RiscvAirDiscriminants::MemoryLocalFinal];
        total_chips += 1;

        assert_eq!(total_chips, chips.len(), "chip count mismatch");
        total_area
    }
}<|MERGE_RESOLUTION|>--- conflicted
+++ resolved
@@ -127,21 +127,15 @@
             (bls12381_decompress_events as u64) * costs[&RiscvAirDiscriminants::Bls12381Decompress];
         total_chips += 1;
 
-<<<<<<< HEAD
         let syscall_events = self.syscall_counts.values().sum::<u64>();
         total_area += (syscall_events as u64) * costs[&RiscvAirDiscriminants::Syscall];
         total_chips += 1;
 
-        let divrem_events = *self.opcode_counts.get(&Opcode::DIV).unwrap_or(&0)
-            + *self.opcode_counts.get(&Opcode::REM).unwrap_or(&0)
-            + *self.opcode_counts.get(&Opcode::DIVU).unwrap_or(&0)
-            + *self.opcode_counts.get(&Opcode::REMU).unwrap_or(&0);
-=======
         let divrem_events = self.opcode_counts[Opcode::DIV]
             + self.opcode_counts[Opcode::REM]
             + self.opcode_counts[Opcode::DIVU]
             + self.opcode_counts[Opcode::REMU];
->>>>>>> f2f6b433
+
         total_area += (divrem_events as u64) * costs[&RiscvAirDiscriminants::DivRem];
         total_chips += 1;
 
