--- conflicted
+++ resolved
@@ -608,7 +608,6 @@
 
   inline bool operator==(const bb31_t rhs) const { return val == rhs.val; }
 
-<<<<<<< HEAD
   inline bb31_t &operator^=(int b) { 
       bb31_t sqr = *this;
       if ((b & 1) == 0)
@@ -620,9 +619,6 @@
       }
       return *this;
   }
-=======
-  inline bb31_t& operator^=(int b) { return *this; }
->>>>>>> 84c03b6c
 
   friend bb31_t operator^(bb31_t a, uint32_t b) { return a ^= b; }
 
