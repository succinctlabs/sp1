--- conflicted
+++ resolved
@@ -14,11 +14,8 @@
 p3-field = { git = "https://github.com/Plonky3/Plonky3" }
 p3-commit = { git = "https://github.com/Plonky3/Plonky3" }
 p3-matrix = { git = "https://github.com/Plonky3/Plonky3" }
-<<<<<<< HEAD
 p3-baby-bear = { git = "https://github.com/Plonky3/Plonky3" }
-=======
 p3-util = { git = "https://github.com/Plonky3/Plonky3" }
->>>>>>> 8520e4df
 valida-opcodes = { git = "https://github.com/valida-xyz/valida.git" }
 valida-derive = { git = "https://github.com/valida-xyz/valida.git" }
 
