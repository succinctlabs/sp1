--- conflicted
+++ resolved
@@ -39,6 +39,8 @@
 blake3 = "1.5"
 blake3-zkvm = { git = "https://github.com/sp1-patches/BLAKE3.git", branch = "patch-blake3_zkvm/v.1.0.0" }
 cfg-if = "1.0.0"
+generic-array = { version = "1.0.0", features = ["alloc"] }
+typenum = "1.17.0"
 clap = { version = "4.4.0", features = ["derive"] }
 curve25519-dalek = { version = "=4.0.0" }
 elliptic-curve = "0.13.8"
@@ -56,22 +58,12 @@
 size = "0.4.1"
 tempfile = "3.9.0"
 tiny-keccak = { version = "2.0.2", features = ["keccak"] }
-<<<<<<< HEAD
-hashbrown = "0.14.3"
-num_cpus = "1.16.0"
-blake3 = "1.5"
-blake3-zkvm = { git = "https://github.com/sp1-patches/BLAKE3.git", branch = "patch-blake3_zkvm/v.1.0.0" }
-cfg-if = "1.0.0"
-generic-array = { version = "1.0.0", features = ["alloc"] }
-typenum = "1.17.0"
-=======
 tracing = "0.1.40"
 tracing-forest = { version = "0.1.6", features = ["ansi", "smallvec"] }
 tracing-log = "0.2.0"
 tracing-subscriber = { version = "0.3.17", features = ["std", "env-filter"] }
 strum_macros = "0.26.2"
 strum = "0.26.2"
->>>>>>> 6e4266e4
 
 [dev-dependencies]
 criterion = "0.5.1"
