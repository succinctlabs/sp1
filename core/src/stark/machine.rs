use itertools::Itertools;
use p3_air::Air;
use p3_challenger::CanObserve;
use p3_challenger::FieldChallenger;
use p3_commit::Pcs;
use p3_field::AbstractField;
use p3_field::Field;
use p3_field::PrimeField32;
use p3_matrix::dense::RowMajorMatrix;
use p3_matrix::Dimensions;
use p3_matrix::Matrix;
use p3_maybe_rayon::prelude::*;
use serde::Deserialize;
use serde::Serialize;
use std::cmp::Reverse;
use std::collections::HashMap;
use std::fmt::Debug;
use std::process::exit;
use tracing::instrument;

use super::debug_constraints;
use super::Dom;
use crate::air::MachineAir;
use crate::air::MachineProgram;
use crate::air::PublicValues;
use crate::lookup::debug_interactions_with_all_chips;
use crate::lookup::InteractionBuilder;
use crate::lookup::InteractionKind;
use crate::stark::record::MachineRecord;
use crate::stark::DebugConstraintBuilder;
use crate::stark::ProverConstraintFolder;
use crate::stark::ShardProof;
use crate::stark::VerifierConstraintFolder;

use super::Chip;
use super::Com;
use super::MachineProof;
use super::PcsProverData;
use super::Prover;
use super::StarkGenericConfig;
use super::Val;
use super::VerificationError;
use super::Verifier;

pub type MachineChip<SC, A> = Chip<Val<SC>, A>;

/// A STARK for proving RISC-V execution.
pub struct StarkMachine<SC: StarkGenericConfig, A> {
    /// The STARK settings for the RISC-V STARK.
    config: SC,
    /// The chips that make up the RISC-V STARK machine, in order of their execution.
    chips: Vec<Chip<Val<SC>, A>>,

    /// The number of public values elements that the machine uses
    num_pv_elts: usize,
}

impl<SC: StarkGenericConfig, A> StarkMachine<SC, A> {
    pub fn new(config: SC, chips: Vec<Chip<Val<SC>, A>>, num_pv_elts: usize) -> Self {
        Self {
            config,
            chips,
            num_pv_elts,
        }
    }
}

pub struct StarkProvingKey<SC: StarkGenericConfig> {
    pub commit: Com<SC>,
    pub pc_start: Val<SC>,
    pub traces: Vec<RowMajorMatrix<Val<SC>>>,
    pub data: PcsProverData<SC>,
    pub chip_ordering: HashMap<String, usize>,
}

impl<SC: StarkGenericConfig> StarkProvingKey<SC> {
    pub fn observe_into(&self, challenger: &mut SC::Challenger) {
        challenger.observe(self.commit.clone());
        challenger.observe(self.pc_start);
    }
}

#[derive(Clone, Serialize, Deserialize)]
#[serde(bound = "SC: StarkGenericConfig")]
pub struct StarkVerifyingKey<SC: StarkGenericConfig> {
    pub commit: Com<SC>,
    pub pc_start: Val<SC>,
    #[serde(skip)]
    pub chip_information: Vec<(String, Dom<SC>, Dimensions)>,
    pub chip_ordering: HashMap<String, usize>,
}

impl<SC: StarkGenericConfig> StarkVerifyingKey<SC> {
    pub fn observe_into(&self, challenger: &mut SC::Challenger) {
        challenger.observe(self.commit.clone());
        challenger.observe(self.pc_start);
    }
}

impl<SC: StarkGenericConfig> Debug for StarkVerifyingKey<SC> {
    fn fmt(&self, f: &mut std::fmt::Formatter<'_>) -> std::fmt::Result {
        f.debug_struct("VerifyingKey").finish()
    }
}

impl<SC: StarkGenericConfig, A: MachineAir<Val<SC>>> StarkMachine<SC, A> {
    /// Get an array containing a `ChipRef` for all the chips of this RISC-V STARK machine.
    pub fn chips(&self) -> &[MachineChip<SC, A>] {
        &self.chips
    }

    pub fn num_pv_elts(&self) -> usize {
        self.num_pv_elts
    }

    /// Returns the id of all chips in the machine that have preprocessed columns.
    pub fn preprocessed_chip_ids(&self) -> Vec<usize> {
        self.chips
            .iter()
            .enumerate()
            .filter(|(_, chip)| chip.preprocessed_width() > 0)
            .map(|(i, _)| i)
            .collect()
    }

    pub fn shard_chips<'a, 'b>(
        &'a self,
        shard: &'b A::Record,
    ) -> impl Iterator<Item = &'b MachineChip<SC, A>>
    where
        'a: 'b,
    {
        self.chips.iter().filter(|chip| chip.included(shard))
    }

    pub fn shard_chips_ordered<'a, 'b>(
        &'a self,
        chip_ordering: &'b HashMap<String, usize>,
    ) -> impl Iterator<Item = &'b MachineChip<SC, A>>
    where
        'a: 'b,
    {
        self.chips
            .iter()
            .filter(|chip| chip_ordering.contains_key(&chip.name()))
            .sorted_by_key(|chip| chip_ordering.get(&chip.name()))
    }

    pub fn chips_sorted_indices(&self, proof: &ShardProof<SC>) -> Vec<Option<usize>> {
        self.chips()
            .iter()
            .map(|chip| proof.chip_ordering.get(&chip.name()).cloned())
            .collect()
    }

    /// The setup preprocessing phase.
    ///
    /// Given a program, this function generates the proving and verifying keys. The keys correspond
    /// to the program code and other preprocessed colunms such as lookup tables.
    #[instrument("setup machine", level = "info", skip_all)]
    pub fn setup(&self, program: &A::Program) -> (StarkProvingKey<SC>, StarkVerifyingKey<SC>) {
        let mut named_preprocessed_traces = tracing::debug_span!("generate preprocessed traces")
            .in_scope(|| {
                self.chips()
                    .iter()
                    .map(|chip| {
                        let prep_trace = chip.generate_preprocessed_trace(program);
                        // Assert that the chip width data is correct.
                        let expected_width = prep_trace.as_ref().map(|t| t.width()).unwrap_or(0);
                        assert_eq!(
                            expected_width,
                            chip.preprocessed_width(),
                            "Incorrect number of preprocessed columns for chip {}",
                            chip.name()
                        );

                        (chip.name(), prep_trace)
                    })
                    .filter(|(_, prep_trace)| prep_trace.is_some())
                    .map(|(name, prep_trace)| {
                        let prep_trace = prep_trace.unwrap();
                        (name, prep_trace)
                    })
                    .collect::<Vec<_>>()
            });

        // Order the chips and traces by trace size (biggest first), and get the ordering map.
        named_preprocessed_traces.sort_by_key(|(_, trace)| Reverse(trace.height()));

        let pcs = self.config.pcs();

        let (chip_information, domains_and_traces): (Vec<_>, Vec<_>) = named_preprocessed_traces
            .iter()
            .map(|(name, trace)| {
                let domain = pcs.natural_domain_for_degree(trace.height());
                (
                    (name.to_owned(), domain, trace.dimensions()),
                    (domain, trace.to_owned()),
                )
            })
            .unzip();

        // Commit to the batch of traces.
        let (commit, data) = tracing::debug_span!("commit to preprocessed traces")
            .in_scope(|| pcs.commit(domains_and_traces));

        // Get the chip ordering.
        let chip_ordering = named_preprocessed_traces
            .iter()
            .enumerate()
            .map(|(i, (name, _))| (name.to_owned(), i))
            .collect::<HashMap<_, _>>();

        // Get the preprocessed traces
        let traces = named_preprocessed_traces
            .into_iter()
            .map(|(_, trace)| trace)
            .collect::<Vec<_>>();

        let pc_start = program.pc_start();

        (
            StarkProvingKey {
                commit: commit.clone(),
                pc_start,
                traces,
                data,
                chip_ordering: chip_ordering.clone(),
            },
            StarkVerifyingKey {
                commit,
                pc_start,
                chip_information,
                chip_ordering,
            },
        )
    }

    pub fn shard(
        &self,
        mut record: A::Record,
        config: &<A::Record as MachineRecord>::Config,
    ) -> Vec<A::Record> {
        // Get the local and global chips.
        let chips = self.chips();

        // Generate the trace for each chip to collect events emitted from chips with dependencies.
        tracing::debug_span!("collect record events from chips").in_scope(|| {
            chips.iter().for_each(|chip| {
                let mut output = A::Record::default();
                output.set_index(record.index());
                chip.generate_dependencies(&record, &mut output);
                record.append(&mut output);
            })
        });

        // Display some statistics about the workload.
        let stats = record.stats();
        for (k, v) in stats {
            log::info!("{} = {}", k, v);
        }

        // For each chip, shard the events into segments.
        record.shard(config)
    }

    /// Prove the execution record is valid.
    ///
    /// Given a proving key `pk` and a matching execution record `record`, this function generates
    /// a STARK proof that the execution record is valid.
    #[instrument("prove", level = "info", skip_all)]
    pub fn prove<P: Prover<SC, A>>(
        &self,
        pk: &StarkProvingKey<SC>,
        record: A::Record,
        challenger: &mut SC::Challenger,
    ) -> MachineProof<SC>
    where
        A: for<'a> Air<ProverConstraintFolder<'a, SC>>
            + Air<InteractionBuilder<Val<SC>>>
            + for<'a> Air<VerifierConstraintFolder<'a, SC>>
            + for<'a> Air<DebugConstraintBuilder<'a, Val<SC>, SC::Challenge>>,
    {
        let shards = tracing::info_span!("shard execution record")
            .in_scope(|| self.shard(record, &<A::Record as MachineRecord>::Config::default()));

        tracing::info_span!("generate shard proofs")
            .in_scope(|| P::prove_shards(self, pk, shards, challenger))
    }

    pub const fn config(&self) -> &SC {
        &self.config
    }

    /// Verify that a proof is complete and valid given a verifying key and a claimed digest.
    #[instrument("verify", level = "info", skip_all)]
    pub fn verify(
        &self,
        vk: &StarkVerifyingKey<SC>,
        proof: &MachineProof<SC>,
        challenger: &mut SC::Challenger,
    ) -> Result<(), ProgramVerificationError<SC>>
    where
        SC::Challenger: Clone,
        A: for<'a> Air<VerifierConstraintFolder<'a, SC>>,
    {
        // Observe the preprocessed commitment.
        vk.observe_into(challenger);
        tracing::debug_span!("observe challenges for all shards").in_scope(|| {
            proof.shard_proofs.iter().for_each(|proof| {
                challenger.observe(proof.commitment.main_commit.clone());
                challenger.observe_slice(&proof.public_values[0..self.num_pv_elts()]);
            });
        });

        // Verify the shard proofs.
        if proof.shard_proofs.is_empty() {
            return Err(ProgramVerificationError::InvalidShardTransition(
                "no shards",
            ));
        }

        tracing::debug_span!("verify shard proofs").in_scope(|| {
            for (i, shard_proof) in proof.shard_proofs.iter().enumerate() {
                tracing::debug_span!("verifying shard", segment = i).in_scope(|| {
                    let public_values = PublicValues::from_vec(shard_proof.public_values.clone());
                    // Verify shard transitions
                    if i == 0 {
                        // If it's the first shard, index should be 1.
                        if public_values.shard != SC::Val::one() {
                            return Err(ProgramVerificationError::InvalidShardTransition(
                                "first shard not 1",
                            ));
                        }
                        if public_values.start_pc != vk.pc_start {
                            return Err(ProgramVerificationError::InvalidShardTransition(
                                "wrong pc_start",
                            ));
                        }
                        // let pv_digest: [u32; 8] = public_values
                        //     .committed_value_digest
                        //     .iter()
                        //     .map(|w| w.to_u32())
                        //     .collect::<Vec<_>>()
                        //     .try_into()
                        //     .unwrap();
                        // let deferred_proofs_digest: [u32; 8] = public_values
                        //     .deferred_proofs_digest
                        //     .iter()
                        //     .map(|w| w.to_string().parse::<u32>().unwrap())
                        //     .collect::<Vec<_>>()
                        //     .try_into()
                        //     .unwrap();
                    } else {
                        let prev_shard_proof = &proof.shard_proofs[i - 1];
                        let prev_public_values =
                            PublicValues::from_vec(prev_shard_proof.public_values.clone());
                        // For non-first shards, the index should be the previous index + 1.
                        if public_values.shard != prev_public_values.shard + SC::Val::one() {
                            return Err(ProgramVerificationError::InvalidShardTransition(
                                "non incremental shard index",
                            ));
                        }
                        // Start pc should be what the next pc declared in the previous shard was.
                        if public_values.start_pc != prev_public_values.next_pc {
                            return Err(ProgramVerificationError::InvalidShardTransition(
                                "pc mismatch",
                            ));
                        }
                        // Digests and exit code should be the same in all shards.
                        if public_values.committed_value_digest
                            != prev_public_values.committed_value_digest
                            || public_values.deferred_proofs_digest
                                != prev_public_values.deferred_proofs_digest
                            || public_values.exit_code != prev_public_values.exit_code
                        {
                            return Err(ProgramVerificationError::InvalidShardTransition(
                                "digest or exit code mismatch",
                            ));
                        }
                        // The last shard should be halted. Halt is signaled with next_pc == 0.
                        if i == proof.shard_proofs.len() - 1
                            && public_values.next_pc != SC::Val::zero()
                        {
                            return Err(ProgramVerificationError::InvalidShardTransition(
                                "last shard isn't halted",
                            ));
                        }
                        // All non-last shards should not be halted.
                        if i != proof.shard_proofs.len() - 1
                            && public_values.next_pc == SC::Val::zero()
                        {
                            return Err(ProgramVerificationError::InvalidShardTransition(
                                "non-last shard is halted",
                            ));
                        }
                    }

                    let chips = self
                        .shard_chips_ordered(&shard_proof.chip_ordering)
                        .collect::<Vec<_>>();
                    Verifier::verify_shard(
                        &self.config,
                        vk,
                        &chips,
                        &mut challenger.clone(),
                        shard_proof,
                    )
                    .map_err(ProgramVerificationError::InvalidSegmentProof)
                })?;
            }

            Ok(())
        })?;

        // Verify the cumulative sum is 0.
        tracing::debug_span!("verify cumulative sum is 0").in_scope(|| {
            let mut sum = SC::Challenge::zero();
            for proof in proof.shard_proofs.iter() {
                sum += proof.cumulative_sum();
            }
            match sum.is_zero() {
                true => Ok(()),
                false => Err(ProgramVerificationError::NonZeroCumulativeSum),
            }
        })
    }

    #[instrument("debug constraints", level = "debug", skip_all)]
    pub fn debug_constraints(
        &self,
        pk: &StarkProvingKey<SC>,
        record: A::Record,
        challenger: &mut SC::Challenger,
    ) where
        SC::Val: PrimeField32,
        A: for<'a> Air<DebugConstraintBuilder<'a, Val<SC>, SC::Challenge>>,
    {
        tracing::debug!("sharding the execution record");
        let shards = self.shard(record, &<A::Record as MachineRecord>::Config::default());

        tracing::debug!("checking constraints for each shard");

        let mut cumulative_sum = SC::Challenge::zero();
        for shard in shards.iter() {
            // Filter the chips based on what is used.
            let chips = self.shard_chips(shard).collect::<Vec<_>>();

            // Generate the main trace for each chip.
            let pre_traces = chips
                .iter()
                .map(|chip| {
                    pk.chip_ordering
                        .get(&chip.name())
                        .map(|index| &pk.traces[*index])
                })
                .collect::<Vec<_>>();
            let mut traces = chips
                .par_iter()
                .map(|chip| chip.generate_trace(shard, &mut A::Record::default()))
                .zip(pre_traces)
                .collect::<Vec<_>>();

            // Get a permutation challenge.
            // Obtain the challenges used for the permutation argument.
            let mut permutation_challenges: Vec<SC::Challenge> = Vec::new();
            for _ in 0..2 {
                permutation_challenges.push(challenger.sample_ext_element());
            }

            // Generate the permutation traces.
            let mut permutation_traces = Vec::with_capacity(chips.len());
            let mut cumulative_sums = Vec::with_capacity(chips.len());
            tracing::debug_span!("generate permutation traces").in_scope(|| {
                chips
                    .par_iter()
                    .zip(traces.par_iter_mut())
                    .map(|(chip, (main_trace, pre_trace))| {
                        let perm_trace = chip.generate_permutation_trace(
                            *pre_trace,
                            main_trace,
                            &permutation_challenges,
                        );
                        let cumulative_sum = perm_trace
                            .row_slice(main_trace.height() - 1)
                            .last()
                            .copied()
                            .unwrap();
                        (perm_trace, cumulative_sum)
                    })
                    .unzip_into_vecs(&mut permutation_traces, &mut cumulative_sums);
            });

            cumulative_sum += cumulative_sums.iter().copied().sum::<SC::Challenge>();

            // Compute some statistics.
            for i in 0..chips.len() {
                let trace_width = traces[i].0.width();
                let permutation_width = permutation_traces[i].width();
                let total_width = trace_width + permutation_width;
                tracing::debug!(
                "{:<11} | Main Cols = {:<5} | Perm Cols = {:<5} | Rows = {:<10} | Cells = {:<10}",
                chips[i].name(),
                trace_width,
                permutation_width,
                traces[i].0.height(),
                total_width * traces[i].0.height(),
                );
            }

            tracing::info_span!("debug constraints").in_scope(|| {
                for i in 0..chips.len() {
                    let permutation_trace = pk
                        .chip_ordering
                        .get(&chips[i].name())
                        .map(|index| &pk.traces[*index]);
                    debug_constraints::<SC, A>(
                        chips[i],
                        permutation_trace,
                        &traces[i].0,
                        &permutation_traces[i],
                        &permutation_challenges,
                        shard.public_values(),
                    );
                }
            });
        }

        // If the cumulative sum is not zero, debug the interactions.
        if !cumulative_sum.is_zero() {
            debug_interactions_with_all_chips::<SC, A>(
                self,
                pk,
                &shards,
                InteractionKind::all_kinds(),
            );
<<<<<<< HEAD
            exit(1);
=======
            panic!("Cumulative sum is not zero");
>>>>>>> 10cc5769
        }
    }
}

pub enum ProgramVerificationError<SC: StarkGenericConfig> {
    InvalidSegmentProof(VerificationError<SC>),
    InvalidGlobalProof(VerificationError<SC>),
    NonZeroCumulativeSum,
    InvalidShardTransition(&'static str),
    InvalidPublicValuesDigest,
    DebugInteractionsFailed,
}

impl<SC: StarkGenericConfig> Debug for ProgramVerificationError<SC> {
    fn fmt(&self, f: &mut std::fmt::Formatter<'_>) -> std::fmt::Result {
        match self {
            ProgramVerificationError::InvalidSegmentProof(e) => {
                write!(f, "Invalid segment proof: {:?}", e)
            }
            ProgramVerificationError::InvalidGlobalProof(e) => {
                write!(f, "Invalid global proof: {:?}", e)
            }
            ProgramVerificationError::NonZeroCumulativeSum => {
                write!(f, "Non-zero cumulative sum")
            }
            ProgramVerificationError::InvalidShardTransition(s) => {
                write!(f, "Invalid shard transition: {}", s)
            }
            ProgramVerificationError::InvalidPublicValuesDigest => {
                write!(f, "Invalid public values digest")
            }
            ProgramVerificationError::DebugInteractionsFailed => {
                write!(f, "Debug interactions failed")
            }
        }
    }
}

impl<SC: StarkGenericConfig> std::fmt::Display for ProgramVerificationError<SC> {
    fn fmt(&self, f: &mut std::fmt::Formatter<'_>) -> std::fmt::Result {
        Debug::fmt(self, f)
    }
}

impl<SC: StarkGenericConfig> std::error::Error for ProgramVerificationError<SC> {}

#[cfg(test)]
#[allow(non_snake_case)]
pub mod tests {

    use crate::runtime::tests::fibonacci_program;
    use crate::runtime::tests::simple_memory_program;
    use crate::runtime::tests::simple_program;
    use crate::runtime::tests::ssz_withdrawals_program;
    use crate::runtime::Instruction;
    use crate::runtime::Opcode;
    use crate::runtime::Program;
    use crate::utils;
    use crate::utils::run_test;
    use crate::utils::setup_logger;

    #[test]
    fn test_simple_prove() {
        utils::setup_logger();
        let program = simple_program();
        run_test(program).unwrap();
    }

    #[test]
    fn test_shift_prove() {
        utils::setup_logger();
        let shift_ops = [Opcode::SRL, Opcode::SRA, Opcode::SLL];
        let operands = [
            (1, 1),
            (1234, 5678),
            (0xffff, 0xffff - 1),
            (u32::MAX - 1, u32::MAX),
            (u32::MAX, 0),
        ];
        for shift_op in shift_ops.iter() {
            for op in operands.iter() {
                let instructions = vec![
                    Instruction::new(Opcode::ADD, 29, 0, op.0, false, true),
                    Instruction::new(Opcode::ADD, 30, 0, op.1, false, true),
                    Instruction::new(*shift_op, 31, 29, 3, false, false),
                ];
                let program = Program::new(instructions, 0, 0);
                run_test(program).unwrap();
            }
        }
    }

    #[test]
    fn test_sub_prove() {
        utils::setup_logger();
        let instructions = vec![
            Instruction::new(Opcode::ADD, 29, 0, 5, false, true),
            Instruction::new(Opcode::ADD, 30, 0, 8, false, true),
            Instruction::new(Opcode::SUB, 31, 30, 29, false, false),
        ];
        let program = Program::new(instructions, 0, 0);
        run_test(program).unwrap();
    }

    #[test]
    fn test_add_prove() {
        setup_logger();
        let instructions = vec![
            Instruction::new(Opcode::ADD, 29, 0, 5, false, true),
            Instruction::new(Opcode::ADD, 30, 0, 8, false, true),
            Instruction::new(Opcode::ADD, 31, 30, 29, false, false),
        ];
        let program = Program::new(instructions, 0, 0);
        run_test(program).unwrap();
    }

    #[test]
    fn test_mul_prove() {
        let mul_ops = [Opcode::MUL, Opcode::MULH, Opcode::MULHU, Opcode::MULHSU];
        utils::setup_logger();
        let operands = [
            (1, 1),
            (1234, 5678),
            (8765, 4321),
            (0xffff, 0xffff - 1),
            (u32::MAX - 1, u32::MAX),
        ];
        for mul_op in mul_ops.iter() {
            for operand in operands.iter() {
                let instructions = vec![
                    Instruction::new(Opcode::ADD, 29, 0, operand.0, false, true),
                    Instruction::new(Opcode::ADD, 30, 0, operand.1, false, true),
                    Instruction::new(*mul_op, 31, 30, 29, false, false),
                ];
                let program = Program::new(instructions, 0, 0);
                run_test(program).unwrap();
            }
        }
    }

    #[test]
    fn test_lt_prove() {
        setup_logger();
        let less_than = [Opcode::SLT, Opcode::SLTU];
        for lt_op in less_than.iter() {
            let instructions = vec![
                Instruction::new(Opcode::ADD, 29, 0, 5, false, true),
                Instruction::new(Opcode::ADD, 30, 0, 8, false, true),
                Instruction::new(*lt_op, 31, 30, 29, false, false),
            ];
            let program = Program::new(instructions, 0, 0);
            run_test(program).unwrap();
        }
    }

    #[test]
    fn test_bitwise_prove() {
        setup_logger();
        let bitwise_opcodes = [Opcode::XOR, Opcode::OR, Opcode::AND];

        for bitwise_op in bitwise_opcodes.iter() {
            let instructions = vec![
                Instruction::new(Opcode::ADD, 29, 0, 5, false, true),
                Instruction::new(Opcode::ADD, 30, 0, 8, false, true),
                Instruction::new(*bitwise_op, 31, 30, 29, false, false),
            ];
            let program = Program::new(instructions, 0, 0);
            run_test(program).unwrap();
        }
    }

    #[test]
    fn test_divrem_prove() {
        setup_logger();
        let div_rem_ops = [Opcode::DIV, Opcode::DIVU, Opcode::REM, Opcode::REMU];
        let operands = [
            (1, 1),
            (123, 456 * 789),
            (123 * 456, 789),
            (0xffff * (0xffff - 1), 0xffff),
            (u32::MAX - 5, u32::MAX - 7),
        ];
        for div_rem_op in div_rem_ops.iter() {
            for op in operands.iter() {
                let instructions = vec![
                    Instruction::new(Opcode::ADD, 29, 0, op.0, false, true),
                    Instruction::new(Opcode::ADD, 30, 0, op.1, false, true),
                    Instruction::new(*div_rem_op, 31, 29, 30, false, false),
                ];
                let program = Program::new(instructions, 0, 0);
                run_test(program).unwrap();
            }
        }
    }

    #[test]
    #[ignore]
    fn test_fibonacci_prove() {
        setup_logger();
        let program = fibonacci_program();
        run_test(program).unwrap();
    }

    #[test]
    fn test_simple_memory_program_prove() {
        let program = simple_memory_program();
        run_test(program).unwrap();
    }

    #[test]
    #[ignore]
    fn test_ssz_withdrawal() {
        let program = ssz_withdrawals_program();
        run_test(program).unwrap();
    }
}<|MERGE_RESOLUTION|>--- conflicted
+++ resolved
@@ -534,11 +534,7 @@
                 &shards,
                 InteractionKind::all_kinds(),
             );
-<<<<<<< HEAD
-            exit(1);
-=======
             panic!("Cumulative sum is not zero");
->>>>>>> 10cc5769
         }
     }
 }
