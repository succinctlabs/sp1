use super::{quotient_values, RiscvStark};
use super::{ProvingKey, RiscvChip};
use itertools::izip;
#[cfg(not(feature = "perf"))]
use p3_air::BaseAir;
use p3_challenger::{CanObserve, FieldChallenger};
use p3_commit::{Pcs, UnivariatePcs, UnivariatePcsWithLde};
use p3_field::extension::BinomiallyExtendable;
use p3_field::{AbstractExtensionField, AbstractField};
use p3_field::{ExtensionField, PrimeField};
use p3_field::{PrimeField32, TwoAdicField};
use p3_matrix::dense::RowMajorMatrix;
use p3_matrix::MatrixRows;
use p3_matrix::{Matrix, MatrixRowSlices};
use p3_maybe_rayon::prelude::*;
use p3_util::log2_ceil_usize;
use p3_util::log2_strict_usize;
use serde::de::DeserializeOwned;
use serde::Serialize;
use std::marker::PhantomData;

use super::util::decompose_and_flatten;
use super::{types::*, StarkGenericConfig};
use crate::air::MachineAir;
use crate::runtime::ExecutionRecord;

#[cfg(not(feature = "perf"))]
use crate::stark::debug_constraints;

fn chunk_vec<T>(mut vec: Vec<T>, chunk_size: usize) -> Vec<Vec<T>> {
    let mut result = Vec::new();
    while !vec.is_empty() {
        let current_chunk_size = std::cmp::min(chunk_size, vec.len());
        let current_chunk = vec.drain(..current_chunk_size).collect::<Vec<T>>();
        result.push(current_chunk);
    }
    result
}

pub trait Prover<SC: StarkGenericConfig> {
    fn prove_shards(
        machine: &RiscvStark<SC>,
        pk: &ProvingKey<SC>,
        shards: Vec<ExecutionRecord>,
        challenger: &mut SC::Challenger,
    ) -> Proof<SC>;
}

impl<SC> Prover<SC> for LocalProver<SC>
where
    SC::Val: Send + Sync,
    SC: StarkGenericConfig + Send + Sync,
    SC::Challenger: Clone,
    Com<SC>: Send + Sync,
    PcsProverData<SC>: Send + Sync,
    PcsProof<SC>: Send + Sync,
    ShardMainData<SC>: Serialize + DeserializeOwned,
{
    fn prove_shards(
        machine: &RiscvStark<SC>,
        pk: &ProvingKey<SC>,
        shards: Vec<ExecutionRecord>,
        challenger: &mut SC::Challenger,
    ) -> Proof<SC> {
        tracing::info!("Generating and commiting traces for each shard.");
        // Generate and commit the traces for each segment.
        let (shard_commits, shard_data) = Self::commit_shards(machine, &shards);

        // Observe the challenges for each segment.
        tracing::info_span!("observing all challenges").in_scope(|| {
            shard_commits.into_iter().for_each(|commitment| {
                challenger.observe(commitment);
            });
        });

        // Generate a proof for each segment. Note that we clone the challenger so we can observe
        // identical global challenges across the segments.
        let chunk_size = std::cmp::max(shards.len() / num_cpus::get(), 1);
        let config = machine.config();

        let shard_data_chunks = chunk_vec(shard_data, chunk_size);
        let shard_chunks = chunk_vec(shards, chunk_size);
        let shard_proofs = shard_data_chunks
            .into_par_iter()
            .zip(shard_chunks.into_par_iter())
            .map(|(datas, shards)| {
                datas
                    .into_iter()
                    .zip(shards)
                    .map(|(data, shard)| {
                        let data = data
                            .materialize()
                            .expect("failed to materialize shard main data");
                        let chips = machine.shard_chips(&shard).collect::<Vec<_>>();
                        Self::prove_shard(config, pk, &chips, data, &mut challenger.clone())
                    })
                    .collect::<Vec<_>>()
            })
            .flatten()
            .collect::<Vec<_>>();

        Proof { shard_proofs }
    }
}

pub struct LocalProver<SC>(PhantomData<SC>);

impl<SC> LocalProver<SC>
where
    SC::Val: TwoAdicField,
    SC: StarkGenericConfig + Send + Sync,
    SC::Challenger: Clone,
    Com<SC>: Send + Sync,
    PcsProverData<SC>: Send + Sync,
    ShardMainData<SC>: Serialize + DeserializeOwned,
{
    fn commit_main(
        config: &SC,
        machine: &RiscvStark<SC>,
        shard: &ExecutionRecord,
        index: usize,
    ) -> ShardMainData<SC>
    where
        SC::Val: PrimeField32,
    {
        // Filter the chips based on what is used.
        let filtered_chips = machine.shard_chips(shard).collect::<Vec<_>>();

        // For each chip, generate the trace.
        let traces = filtered_chips
            .par_iter()
            .map(|chip| chip.generate_trace(shard, &mut ExecutionRecord::default()))
            .collect::<Vec<_>>();

        // Commit to the batch of traces.
        let (main_commit, main_data) = config.pcs().commit_batches(traces.to_vec());

        // Get the filtered chip ids.
        let chip_ids = filtered_chips
            .iter()
            .map(|chip| chip.name())
            .collect::<Vec<_>>();

        ShardMainData {
            traces,
            main_commit,
            main_data,
            chip_ids,
            index,
        }
    }

    /// Prove the program for the given shard and given a commitment to the main data.
    fn prove_shard(
        config: &SC,
        _pk: &ProvingKey<SC>,
        chips: &[&RiscvChip<SC>],
        shard_data: ShardMainData<SC>,
        challenger: &mut SC::Challenger,
    ) -> ShardProof<SC>
    where
        SC::Val: PrimeField32,
        SC: Send + Sync,
        ShardMainData<SC>: DeserializeOwned,
    {
        // Get the traces.
        let traces = &shard_data.traces;

        let log_degrees = traces
            .iter()
            .map(|trace| log2_strict_usize(trace.height()))
            .collect::<Vec<_>>();
        // TODO: read dynamically from Chip.
        let max_constraint_degree = 3;
        let log_quotient_degree = log2_ceil_usize(max_constraint_degree - 1);
        let g_subgroups = log_degrees
            .iter()
            .map(|log_deg| SC::Val::two_adic_generator(*log_deg))
            .collect::<Vec<_>>();

        // Obtain the challenges used for the permutation argument.
        let mut permutation_challenges: Vec<SC::Challenge> = Vec::new();
        for _ in 0..2 {
            permutation_challenges.push(challenger.sample_ext_element());
        }

        // Generate the permutation traces.
        let mut permutation_traces = Vec::with_capacity(chips.len());
        let mut cumulative_sums = Vec::with_capacity(chips.len());
        tracing::info_span!("generate permutation traces").in_scope(|| {
            chips
                .par_iter()
                .zip(traces.par_iter())
                .map(|(chip, main_trace)| {
                    let perm_trace =
                        chip.generate_permutation_trace(&None, main_trace, &permutation_challenges);
                    let cumulative_sum = perm_trace
                        .row_slice(main_trace.height() - 1)
                        .last()
                        .copied()
                        .unwrap();
                    (perm_trace, cumulative_sum)
                })
                .unzip_into_vecs(&mut permutation_traces, &mut cumulative_sums);
        });

        // Compute some statistics.
        for i in 0..chips.len() {
            let trace_width = traces[i].width();
            let permutation_width = permutation_traces[i].width();
            let total_width = trace_width + permutation_width;
            tracing::debug!(
                "{:<11} | Cols = {:<5} | Rows = {:<5} | Cells = {:<10} | Main Cols = {:.2}% | Perm Cols = {:.2}%",
                chips[i].name(),
                total_width,
                traces[i].height(),
                total_width * traces[i].height(),
                (100f32 * trace_width as f32) / total_width as f32,
                (100f32 * permutation_width as f32) / total_width as f32,
            );
        }

        // Commit to the permutation traces.
        let flattened_permutation_traces = tracing::info_span!("flatten permutation traces")
            .in_scope(|| {
                permutation_traces
                    .par_iter()
                    .map(|trace| trace.flatten_to_base())
                    .collect::<Vec<_>>()
            });
        let (permutation_commit, permutation_data) =
            tracing::info_span!("commit permutation traces")
                .in_scope(|| config.pcs().commit_batches(flattened_permutation_traces));
        challenger.observe(permutation_commit.clone());

        // For each chip, compute the quotient polynomial.
        let log_stride_for_quotient = config.pcs().log_blowup() - log_quotient_degree;
        let main_ldes = tracing::info_span!("get main ldes").in_scope(|| {
            config
                .pcs()
                .get_ldes(&shard_data.main_data)
                .into_iter()
                .map(|lde| lde.vertically_strided(1 << log_stride_for_quotient, 0))
                .collect::<Vec<_>>()
        });
        let permutation_ldes = tracing::info_span!("get perm ldes").in_scope(|| {
            config
                .pcs()
                .get_ldes(&permutation_data)
                .into_iter()
                .map(|lde| lde.vertically_strided(1 << log_stride_for_quotient, 0))
                .collect::<Vec<_>>()
        });
        let alpha: SC::Challenge = challenger.sample_ext_element::<SC::Challenge>();

        // Compute the quotient values.
        let quotient_values = tracing::info_span!("compute quotient values").in_scope(|| {
            (0..chips.len())
                .into_par_iter()
                .map(|i| {
                    quotient_values(
                        config,
                        chips[i],
                        cumulative_sums[i],
                        log_degrees[i],
                        &main_ldes[i],
                        &permutation_ldes[i],
                        &permutation_challenges,
                        alpha,
                    )
                })
                .collect::<Vec<_>>()
        });

        // Compute the quotient chunks.
        let quotient_chunks = tracing::info_span!("decompose and flatten").in_scope(|| {
            quotient_values
                .into_iter()
                .map(|values| {
                    decompose_and_flatten::<SC>(
                        values,
                        SC::Challenge::from_base(config.pcs().coset_shift()),
                        log_quotient_degree,
                    )
                })
                .collect::<Vec<_>>()
        });

        // Check the shapes of the quotient chunks.
        #[cfg(not(feature = "perf"))]
        for (i, mat) in quotient_chunks.iter().enumerate() {
            assert_eq!(mat.width(), SC::Challenge::D << log_quotient_degree);
            assert_eq!(mat.height(), traces[i].height());
        }

        let num_quotient_chunks = quotient_chunks.len();
        let coset_shifts = tracing::info_span!("coset shift").in_scope(|| {
            let shift = config
                .pcs()
                .coset_shift()
                .exp_power_of_2(log_quotient_degree);
            vec![shift; chips.len()]
        });
        let (quotient_commit, quotient_data) = tracing::info_span!("commit shifted batches")
            .in_scope(|| {
                config
                    .pcs()
                    .commit_shifted_batches(quotient_chunks, &coset_shifts)
            });

        // Observe the quotient commitments.
        challenger.observe(quotient_commit.clone());

        // Compute the quotient argument.
        let zeta: SC::Challenge = challenger.sample_ext_element();

        let trace_opening_points =
            tracing::info_span!("compute trace opening points").in_scope(|| {
                g_subgroups
                    .iter()
                    .map(|g| vec![zeta, zeta * *g])
                    .collect::<Vec<_>>()
            });

        let zeta_quot_pow = zeta.exp_power_of_2(log_quotient_degree);
        let quotient_opening_points = (0..num_quotient_chunks)
            .map(|_| vec![zeta_quot_pow])
            .collect::<Vec<_>>();

        let (openings, opening_proof) = tracing::info_span!("open multi batches").in_scope(|| {
            config.pcs().open_multi_batches(
                &[
                    (&shard_data.main_data, &trace_opening_points),
                    (&permutation_data, &trace_opening_points),
                    (&quotient_data, &quotient_opening_points),
                ],
                challenger,
            )
        });

        #[cfg(feature = "perf")]
        {
            // Collect the opened values for each chip.
            let [main_values, permutation_values, quotient_values] = openings.try_into().unwrap();
            let main_opened_values = main_values
                .into_iter()
                .map(|op| {
                    let [local, next] = op.try_into().unwrap();
                    AirOpenedValues { local, next }
                })
                .collect::<Vec<_>>();
            let permutation_opened_values = permutation_values
                .into_iter()
                .map(|op| {
                    let [local, next] = op.try_into().unwrap();
                    AirOpenedValues { local, next }
                })
                .collect::<Vec<_>>();
            let quotient_opened_values = quotient_values
                .into_iter()
                .map(|mut op| op.pop().unwrap())
                .collect::<Vec<_>>();

            let opened_values = izip!(
                main_opened_values,
                permutation_opened_values,
                quotient_opened_values,
                cumulative_sums,
                log_degrees
            )
            .map(
                |(main, permutation, quotient, cumulative_sum, log_degree)| ChipOpenedValues {
                    preprocessed: AirOpenedValues {
                        local: vec![],
                        next: vec![],
                    },
                    main,
                    permutation,
                    quotient,
                    cumulative_sum,
                    log_degree,
                },
            )
            .collect::<Vec<_>>();

            ShardProof::<SC> {
                index: shard_data.index,
                commitment: ShardCommitment {
                    main_commit: shard_data.main_commit.clone(),
                    permutation_commit,
                    quotient_commit,
                },
                opened_values: ShardOpenedValues {
                    chips: opened_values,
                },
                opening_proof,
                chip_ids: chips.iter().map(|chip| chip.name()).collect::<Vec<_>>(),
            }
        }

        // Check that the table-specific constraints are correct for each chip.
        #[cfg(not(feature = "perf"))]
        tracing::info_span!("debug constraints").in_scope(|| {
            for i in 0..chips.len() {
                debug_constraints(
                    &chips[i],
                    None,
                    &traces[i],
                    &permutation_traces[i],
                    &permutation_challenges,
                );
            }
        });

        #[cfg(not(feature = "perf"))]
        return ShardProof {
            main_commit: shard_data.main_commit.clone(),
            traces,
            permutation_traces,
            chip_ids: chips.iter().map(|chip| chip.name()).collect::<Vec<_>>(),
        };
    }

    fn commit_shards<F: BinomiallyExtendable<4>, EF>(
        machine: &RiscvStark<SC>,
        shards: &[ExecutionRecord],
    ) -> (
        Vec<<SC::Pcs as Pcs<SC::Val, RowMajorMatrix<SC::Val>>>::Commitment>,
        Vec<ShardMainDataWrapper<SC>>,
    )
    where
        F: PrimeField + TwoAdicField + PrimeField32,
        EF: ExtensionField<F>,
        SC: StarkGenericConfig<Val = F, Challenge = EF> + Send + Sync,
        SC::Challenger: Clone,
        <SC::Pcs as Pcs<SC::Val, RowMajorMatrix<SC::Val>>>::Commitment: Send + Sync,
        <SC::Pcs as Pcs<SC::Val, RowMajorMatrix<SC::Val>>>::ProverData: Send + Sync,
        ShardMainData<SC>: Serialize + DeserializeOwned,
    {
        let config = machine.config();
        let num_shards = shards.len();
        tracing::info!("num_shards={}", num_shards);
        // Get the number of shards that is the threshold for saving shards to disk instead of
        // keeping all the shards in memory.
        // let save_disk_threshold = env::save_disk_threshold();
        let (commitments, shard_main_data): (Vec<_>, Vec<_>) =
            tracing::info_span!("commit main for all shards").in_scope(|| {
                let chunk_size = std::cmp::max(shards.len() / (num_cpus::get() * 4), 1);
                shards
                    .par_chunks(chunk_size)
                    .enumerate()
<<<<<<< HEAD
                    .map(|(i, shard)| {
                        let data = tracing::info_span!("shard commit main", shard = shard.index)
                            .in_scope(|| Self::commit_main(config, machine, shard, i));
                        let commitment = data.main_commit.clone();
                        // let file = tempfile::tempfile().unwrap();
                        // let data = if num_shards > save_disk_threshold {
                        //     tracing::info_span!("saving trace to disk").in_scope(|| {
                        //         data.save(file).expect("failed to save shard main data")
                        //     })
                        // } else {
                        //     data.to_in_memory()
                        // };
                        let data = data.to_in_memory();
                        (commitment, data)
=======
                    .map(|(i, shard_batch)| {
                        shard_batch
                            .iter()
                            .enumerate()
                            .map(|(j, shard)| {
                                let index = i * chunk_size + j;
                                let data = tracing::info_span!("shard commit main", shard = index)
                                    .in_scope(|| Self::commit_main(config, machine, shard, index));
                                let commitment = data.main_commit.clone();
                                let file = tempfile::tempfile().unwrap();
                                let data = if num_shards > save_disk_threshold {
                                    tracing::info_span!("saving trace to disk").in_scope(|| {
                                        data.save(file).expect("failed to save shard main data")
                                    })
                                } else {
                                    data.to_in_memory()
                                };
                                (commitment, data)
                            })
                            .collect::<Vec<_>>()
>>>>>>> ff142940
                    })
                    .flatten()
                    .collect::<Vec<_>>()
                    .into_iter()
                    .unzip()
            });

        #[cfg(not(feature = "perf"))]
        {
            let bytes_written = shard_main_data
                .iter()
                .map(|data| match data {
                    ShardMainDataWrapper::InMemory(_) => 0,
                    ShardMainDataWrapper::TempFile(_, bytes_written) => *bytes_written,
                })
                .sum::<u64>();
            if bytes_written > 0 {
                tracing::debug!(
                    "total main data written to disk: {}",
                    size::Size::from_bytes(bytes_written)
                );
            }
        }

        (commitments, shard_main_data)
    }
}<|MERGE_RESOLUTION|>--- conflicted
+++ resolved
@@ -449,22 +449,6 @@
                 shards
                     .par_chunks(chunk_size)
                     .enumerate()
-<<<<<<< HEAD
-                    .map(|(i, shard)| {
-                        let data = tracing::info_span!("shard commit main", shard = shard.index)
-                            .in_scope(|| Self::commit_main(config, machine, shard, i));
-                        let commitment = data.main_commit.clone();
-                        // let file = tempfile::tempfile().unwrap();
-                        // let data = if num_shards > save_disk_threshold {
-                        //     tracing::info_span!("saving trace to disk").in_scope(|| {
-                        //         data.save(file).expect("failed to save shard main data")
-                        //     })
-                        // } else {
-                        //     data.to_in_memory()
-                        // };
-                        let data = data.to_in_memory();
-                        (commitment, data)
-=======
                     .map(|(i, shard_batch)| {
                         shard_batch
                             .iter()
@@ -474,18 +458,18 @@
                                 let data = tracing::info_span!("shard commit main", shard = index)
                                     .in_scope(|| Self::commit_main(config, machine, shard, index));
                                 let commitment = data.main_commit.clone();
-                                let file = tempfile::tempfile().unwrap();
-                                let data = if num_shards > save_disk_threshold {
-                                    tracing::info_span!("saving trace to disk").in_scope(|| {
-                                        data.save(file).expect("failed to save shard main data")
-                                    })
-                                } else {
-                                    data.to_in_memory()
-                                };
+                                // let file = tempfile::tempfile().unwrap();
+                                // let data = if num_shards > save_disk_threshold {
+                                //     tracing::info_span!("saving trace to disk").in_scope(|| {
+                                //         data.save(file).expect("failed to save shard main data")
+                                //     })
+                                // } else {
+                                //     data.to_in_memory()
+                                // };
+                                let data = data.to_in_memory();
                                 (commitment, data)
                             })
                             .collect::<Vec<_>>()
->>>>>>> ff142940
                     })
                     .flatten()
                     .collect::<Vec<_>>()
