use serde::de::DeserializeOwned;
use serde::Serialize;
use std::cmp::Reverse;
use std::marker::PhantomData;
use std::sync::atomic::{AtomicU32, Ordering};

use itertools::Itertools;
use p3_air::Air;
use p3_challenger::{CanObserve, FieldChallenger};
use p3_commit::Pcs;
use p3_commit::PolynomialSpace;
use p3_field::AbstractField;
use p3_field::ExtensionField;
use p3_field::PrimeField32;
use p3_matrix::dense::RowMajorMatrix;
use p3_matrix::Matrix;
use p3_maybe_rayon::prelude::*;
use p3_util::log2_strict_usize;

use super::{quotient_values, PcsProverData, StarkMachine, Val};
use super::{types::*, StarkGenericConfig};
use super::{Com, OpeningProof};
use super::{StarkProvingKey, VerifierConstraintFolder};
use crate::air::MachineAir;
use crate::lookup::InteractionBuilder;
use crate::stark::record::MachineRecord;
use crate::stark::MachineChip;
use crate::stark::PackedChallenge;
use crate::stark::ProverConstraintFolder;
use crate::utils::env;

fn chunk_vec<T>(mut vec: Vec<T>, chunk_size: usize) -> Vec<Vec<T>> {
    let mut result = Vec::new();
    while !vec.is_empty() {
        let current_chunk_size = std::cmp::min(chunk_size, vec.len());
        let current_chunk = vec.drain(..current_chunk_size).collect::<Vec<T>>();
        result.push(current_chunk);
    }
    result
}

pub trait Prover<SC: StarkGenericConfig, A: MachineAir<Val<SC>>> {
    fn prove_shards(
        machine: &StarkMachine<SC, A>,
        pk: &StarkProvingKey<SC>,
        shards: Vec<A::Record>,
        challenger: &mut SC::Challenger,
    ) -> MachineProof<SC>
    where
        A: for<'a> Air<ProverConstraintFolder<'a, SC>>
            + Air<InteractionBuilder<Val<SC>>>
            + for<'a> Air<VerifierConstraintFolder<'a, SC>>;
}

impl<SC, A> Prover<SC, A> for LocalProver<SC, A>
where
    SC::Val: PrimeField32,
    SC: StarkGenericConfig + Send + Sync,
    SC::Challenger: Clone,
    Com<SC>: Send + Sync,
    PcsProverData<SC>: Send + Sync,
    OpeningProof<SC>: Send + Sync,
    ShardMainData<SC>: Serialize + DeserializeOwned,
    A: MachineAir<Val<SC>>,
{
    fn prove_shards(
        machine: &StarkMachine<SC, A>,
        pk: &StarkProvingKey<SC>,
        shards: Vec<A::Record>,
        challenger: &mut SC::Challenger,
    ) -> MachineProof<SC>
    where
        A: for<'a> Air<ProverConstraintFolder<'a, SC>>
            + Air<InteractionBuilder<Val<SC>>>
            + for<'a> Air<VerifierConstraintFolder<'a, SC>>,
    {
        // Observe the preprocessed commitment.
        pk.observe_into(challenger);
        // Generate and commit the traces for each segment.
        let (shard_commits, shard_data) = Self::commit_shards(machine, &shards);

        // Observe the challenges for each segment.
        tracing::debug_span!("observing all challenges").in_scope(|| {
            shard_commits
                .into_iter()
                .zip(shards.iter())
                .for_each(|(commitment, shard)| {
                    challenger.observe(commitment);
                    challenger
                        .observe_slice(&shard.public_values::<SC::Val>()[0..machine.num_pv_elts()]);
                });
        });

        let finished = AtomicU32::new(0);

        // Generate a proof for each segment. Note that we clone the challenger so we can observe
        // identical global challenges across the segments.
        let chunking_multiplier = env::shard_chunking_multiplier();
        let chunk_size = std::cmp::max(chunking_multiplier * shards.len() / num_cpus::get(), 1);
        let config = machine.config();
        let reconstruct_commitments = env::reconstruct_commitments();
        let shard_data_chunks = chunk_vec(shard_data, chunk_size);
        let shard_chunks = chunk_vec(shards, chunk_size);
        let parent_span = tracing::debug_span!("open_shards");
        let shard_proofs = parent_span.in_scope(|| {
            shard_data_chunks
                .into_par_iter()
                .zip(shard_chunks.into_par_iter())
                .map(|(datas, shards)| {
                    datas
                        .into_iter()
                        .zip(shards)
                        .map(|(data, shard)| {
                            tracing::debug_span!(parent: &parent_span, "prove shard opening")
                                .in_scope(|| {
                                    let idx = shard.index() as usize;
                                    let data = if reconstruct_commitments {
                                        Self::commit_main(config, machine, &shard, idx)
                                    } else {
                                        data.materialize()
                                            .expect("failed to materialize shard main data")
                                    };
                                    let ordering = data.chip_ordering.clone();
                                    let chips =
                                        machine.shard_chips_ordered(&ordering).collect::<Vec<_>>();
                                    let proof = Self::prove_shard(
                                        config,
                                        pk,
                                        &chips,
                                        data,
                                        &mut challenger.clone(),
                                    );
                                    finished.fetch_add(1, Ordering::Relaxed);
                                    proof
                                })
                        })
                        .collect::<Vec<_>>()
                })
                .flatten()
                .collect::<Vec<_>>()
        });

        MachineProof { shard_proofs }
    }
}

pub struct LocalProver<SC, A>(PhantomData<SC>, PhantomData<A>);

impl<SC, A> LocalProver<SC, A>
where
    SC: StarkGenericConfig,
    SC::Challenger: Clone,
    A: MachineAir<SC::Val>,
    Com<SC>: Send + Sync,
    PcsProverData<SC>: Send + Sync,
    ShardMainData<SC>: Serialize + DeserializeOwned,
{
    pub fn commit_main(
        config: &SC,
        machine: &StarkMachine<SC, A>,
        shard: &A::Record,
        index: usize,
    ) -> ShardMainData<SC> {
        // Filter the chips based on what is used.
        let shard_chips = machine.shard_chips(shard).collect::<Vec<_>>();

        // For each chip, generate the trace.
        let parent_span = tracing::debug_span!("generate traces for shard");
        let mut named_traces = parent_span.in_scope(|| {
            shard_chips
                .par_iter()
                .map(|chip| {
                    let chip_name = chip.name();

                    // We need to create an outer span here because, for some reason,
                    // the #[instrument] macro on the chip impl isn't attaching its span to `parent_span`
                    // to avoid the unnecessary span, remove the #[instrument] macro.
                    let trace =
                        tracing::debug_span!(parent: &parent_span, "generate trace for chip", %chip_name)
                            .in_scope(|| chip.generate_trace(shard, &mut A::Record::default()));
                    (chip_name, trace)
                })
                .collect::<Vec<_>>()
        });

        // Order the chips and traces by trace size (biggest first), and get the ordering map.
        named_traces.sort_by_key(|(_, trace)| Reverse(trace.height()));

        let pcs = config.pcs();

        let domains_and_traces = named_traces
            .iter()
            .map(|(_, trace)| {
                let domain = pcs.natural_domain_for_degree(trace.height());
                (domain, trace.to_owned())
            })
            .collect::<Vec<_>>();

        // Commit to the batch of traces.
        let (main_commit, main_data) = pcs.commit(domains_and_traces);

        // Get the chip ordering.
        let chip_ordering = named_traces
            .iter()
            .enumerate()
            .map(|(i, (name, _))| (name.to_owned(), i))
            .collect();

        let traces = named_traces
            .into_iter()
            .map(|(_, trace)| trace)
            .collect::<Vec<_>>();

        ShardMainData {
            traces,
            main_commit,
            main_data,
            chip_ordering,
            index,
            public_values: shard.public_values(),
        }
    }

    /// Prove the program for the given shard and given a commitment to the main data.
    pub fn prove_shard(
        config: &SC,
        pk: &StarkProvingKey<SC>,
        chips: &[&MachineChip<SC, A>],
        mut shard_data: ShardMainData<SC>,
        challenger: &mut SC::Challenger,
    ) -> ShardProof<SC>
    where
        Val<SC>: PrimeField32,
        SC: Send + Sync,
        ShardMainData<SC>: DeserializeOwned,
        A: for<'a> Air<ProverConstraintFolder<'a, SC>>
            + Air<InteractionBuilder<Val<SC>>>
            + for<'a> Air<VerifierConstraintFolder<'a, SC>>,
    {
        // Get the traces.
        let traces = &mut shard_data.traces;

        let degrees = traces
            .iter()
            .map(|trace| trace.height())
            .collect::<Vec<_>>();

        let log_degrees = degrees
            .iter()
            .map(|degree| log2_strict_usize(*degree))
            .collect::<Vec<_>>();

        let log_quotient_degrees = chips
            .iter()
            .map(|chip| chip.log_quotient_degree())
            .collect::<Vec<_>>();

        let pcs = config.pcs();
        let trace_domains = degrees
            .iter()
            .map(|degree| pcs.natural_domain_for_degree(*degree))
            .collect::<Vec<_>>();

        // Obtain the challenges used for the permutation argument.
        let mut permutation_challenges: Vec<SC::Challenge> = Vec::new();
        for _ in 0..2 {
            permutation_challenges.push(challenger.sample_ext_element());
        }
        let packed_perm_challenges = permutation_challenges
            .iter()
            .map(|c| PackedChallenge::<SC>::from_f(*c))
            .collect::<Vec<_>>();

        // Generate the permutation traces.
        let mut permutation_traces = Vec::with_capacity(chips.len());
        let mut cumulative_sums = Vec::with_capacity(chips.len());
        tracing::debug_span!("generate permutation traces").in_scope(|| {
            chips
                .par_iter()
                .zip(traces.par_iter_mut())
                .map(|(chip, main_trace)| {
                    let preprocessed_trace = pk
                        .chip_ordering
                        .get(&chip.name())
                        .map(|&index| &pk.traces[index]);
                    let perm_trace = chip.generate_permutation_trace::<SC>(
                        preprocessed_trace,
                        main_trace,
                        &permutation_challenges,
                    );
                    let cumulative_sum = perm_trace
                        .row_slice(main_trace.height() - 1)
                        .last()
                        .copied()
                        .unwrap();
                    // if chip.name() == "CPU" {
                    //     for i in 0..3 {
                    //         for j in 0..3 {
                    //             println!("Row {}, Col {}: {}", i, j, perm_trace.get(i, j));
                    //         }
                    //     }
                    // }
                    (perm_trace, cumulative_sum)
                })
                .unzip_into_vecs(&mut permutation_traces, &mut cumulative_sums);
        });

        // Compute some statistics.
        for i in 0..chips.len() {
            let trace_width = traces[i].width();
            let permutation_width = permutation_traces[i].width();
            let total_width = trace_width + permutation_width;
            tracing::debug!(
<<<<<<< HEAD
                "{:<15} | Cols = {:<5} | Main Cols = {:<5} | Permutation Cols = {:<5}  | Rows = {:<5} | Cells = {:<10} | Main Cols = {:.2}% | Perm Cols = {:.2}%",
                chips[i].name(),
                total_width,
=======
                "{:<15} | Main Cols = {:<5} | Perm Cols = {:<5} | Rows = {:<5} | Cells = {:<10}",
                chips[i].name(),
>>>>>>> b424b851
                trace_width,
                permutation_width,
                traces[i].height(),
                total_width * traces[i].height(),
            );
        }

        let domains_and_perm_traces =
            tracing::debug_span!("flatten permutation traces and collect domains").in_scope(|| {
                permutation_traces
                    .into_iter()
                    .zip(trace_domains.iter())
                    .map(|(perm_trace, domain)| {
                        let trace = perm_trace.flatten_to_base();
                        (*domain, trace.to_owned())
                    })
                    .collect::<Vec<_>>()
            });

        let pcs = config.pcs();

        let (permutation_commit, permutation_data) =
            tracing::debug_span!("commit to permutation traces")
                .in_scope(|| pcs.commit(domains_and_perm_traces));
        challenger.observe(permutation_commit.clone());

        // Compute the quotient polynomial for all chips.

        let quotient_domains = trace_domains
            .iter()
            .zip_eq(log_degrees.iter())
            .zip_eq(log_quotient_degrees.iter())
            .map(|((domain, log_degree), log_quotient_degree)| {
                domain.create_disjoint_domain(1 << (log_degree + log_quotient_degree))
            })
            .collect::<Vec<_>>();

        // Compute the quotient values.
        let alpha: SC::Challenge = challenger.sample_ext_element::<SC::Challenge>();
        let parent_span = tracing::debug_span!("compute quotient values");
        let quotient_values = parent_span.in_scope(|| {
            quotient_domains
                .into_par_iter()
                .enumerate()
                .map(|(i, quotient_domain)| {
                    tracing::debug_span!(parent: &parent_span, "compute quotient values for domain")
                        .in_scope(|| {
                            let preprocessed_trace_on_quotient_domains = pk
                                .chip_ordering
                                .get(&chips[i].name())
                                .map(|&index| {
                                    pcs.get_evaluations_on_domain(&pk.data, index, *quotient_domain)
                                        .to_row_major_matrix()
                                })
                                .unwrap_or_else(|| {
                                    RowMajorMatrix::new_col(vec![
                                        SC::Val::zero();
                                        quotient_domain.size()
                                    ])
                                });
                            let main_trace_on_quotient_domains = pcs
                                .get_evaluations_on_domain(
                                    &shard_data.main_data,
                                    i,
                                    *quotient_domain,
                                )
                                .to_row_major_matrix();
                            let permutation_trace_on_quotient_domains = pcs
                                .get_evaluations_on_domain(&permutation_data, i, *quotient_domain)
                                .to_row_major_matrix();
                            quotient_values(
                                chips[i],
                                cumulative_sums[i],
                                trace_domains[i],
                                *quotient_domain,
                                preprocessed_trace_on_quotient_domains,
                                main_trace_on_quotient_domains,
                                permutation_trace_on_quotient_domains,
                                &packed_perm_challenges,
                                alpha,
                                &shard_data.public_values,
                            )
                        })
                })
                .collect::<Vec<_>>()
        });

        // Split the quotient values and commit to them.
        let quotient_domains_and_chunks = quotient_domains
            .into_iter()
            .zip_eq(quotient_values)
            .zip_eq(log_quotient_degrees.iter())
            .flat_map(
                |((quotient_domain, quotient_values), log_quotient_degree)| {
                    let quotient_degree = 1 << *log_quotient_degree;
                    let quotient_flat = RowMajorMatrix::new_col(quotient_values).flatten_to_base();
                    let quotient_chunks =
                        quotient_domain.split_evals(quotient_degree, quotient_flat);
                    let qc_domains = quotient_domain.split_domains(quotient_degree);
                    qc_domains.into_iter().zip_eq(quotient_chunks)
                },
            )
            .collect::<Vec<_>>();

        let num_quotient_chunks = quotient_domains_and_chunks.len();
        assert_eq!(
            num_quotient_chunks,
            chips
                .iter()
                .map(|c| 1 << c.log_quotient_degree())
                .sum::<usize>()
        );

        let (quotient_commit, quotient_data) = tracing::debug_span!("commit to quotient traces")
            .in_scope(|| pcs.commit(quotient_domains_and_chunks));
        challenger.observe(quotient_commit.clone());

        // Compute the quotient argument.
        let zeta: SC::Challenge = challenger.sample_ext_element();

        let preprocessed_opening_points =
            tracing::debug_span!("compute preprocessed opening points").in_scope(|| {
                pk.traces
                    .iter()
                    .map(|trace| {
                        let domain = pcs.natural_domain_for_degree(trace.height());
                        vec![zeta, domain.next_point(zeta).unwrap()]
                    })
                    .collect::<Vec<_>>()
            });

        let trace_opening_points =
            tracing::debug_span!("compute trace opening points").in_scope(|| {
                trace_domains
                    .iter()
                    .map(|domain| vec![zeta, domain.next_point(zeta).unwrap()])
                    .collect::<Vec<_>>()
            });

        // Compute quotient openning points, open every chunk at zeta.
        let quotient_opening_points = (0..num_quotient_chunks)
            .map(|_| vec![zeta])
            .collect::<Vec<_>>();

        let (openings, opening_proof) = tracing::debug_span!("open multi batches").in_scope(|| {
            pcs.open(
                vec![
                    (&pk.data, preprocessed_opening_points),
                    (&shard_data.main_data, trace_opening_points.clone()),
                    (&permutation_data, trace_opening_points),
                    (&quotient_data, quotient_opening_points),
                ],
                challenger,
            )
        });

        // Collect the opened values for each chip.
        let [preprocessed_values, main_values, permutation_values, mut quotient_values] =
            openings.try_into().unwrap();
        assert!(main_values.len() == chips.len());
        let preprocessed_opened_values = preprocessed_values
            .into_iter()
            .map(|op| {
                let [local, next] = op.try_into().unwrap();
                AirOpenedValues { local, next }
            })
            .collect::<Vec<_>>();

        let main_opened_values = main_values
            .into_iter()
            .map(|op| {
                let [local, next] = op.try_into().unwrap();
                AirOpenedValues { local, next }
            })
            .collect::<Vec<_>>();
        let permutation_opened_values = permutation_values
            .into_iter()
            .map(|op| {
                let [local, next] = op.try_into().unwrap();
                AirOpenedValues { local, next }
            })
            .collect::<Vec<_>>();
        let mut quotient_opened_values = Vec::with_capacity(log_quotient_degrees.len());
        for log_quotient_degree in log_quotient_degrees.iter() {
            let degree = 1 << *log_quotient_degree;
            let slice = quotient_values.drain(0..degree);
            quotient_opened_values.push(slice.map(|mut op| op.pop().unwrap()).collect::<Vec<_>>());
        }

        let opened_values = main_opened_values
            .into_iter()
            .zip_eq(permutation_opened_values)
            .zip_eq(quotient_opened_values)
            .zip_eq(cumulative_sums)
            .zip_eq(log_degrees.iter())
            .enumerate()
            .map(
                |(i, ((((main, permutation), quotient), cumulative_sum), log_degree))| {
                    let preprocessed = pk
                        .chip_ordering
                        .get(&chips[i].name())
                        .map(|&index| preprocessed_opened_values[index].clone())
                        .unwrap_or(AirOpenedValues {
                            local: vec![],
                            next: vec![],
                        });
                    ChipOpenedValues {
                        preprocessed,
                        main,
                        permutation,
                        quotient,
                        cumulative_sum,
                        log_degree: *log_degree,
                    }
                },
            )
            .collect::<Vec<_>>();

        ShardProof::<SC> {
            commitment: ShardCommitment {
                main_commit: shard_data.main_commit.clone(),
                permutation_commit,
                quotient_commit,
            },
            opened_values: ShardOpenedValues {
                chips: opened_values,
            },
            opening_proof,
            chip_ordering: shard_data.chip_ordering,
            public_values: shard_data.public_values,
        }
    }

    pub fn commit_shards<F, EF>(
        machine: &StarkMachine<SC, A>,
        shards: &[A::Record],
    ) -> (Vec<Com<SC>>, Vec<ShardMainDataWrapper<SC>>)
    where
        F: PrimeField32,
        EF: ExtensionField<F>,
        SC: StarkGenericConfig<Val = F, Challenge = EF> + Send + Sync,
        SC::Challenger: Clone,
        PcsProverData<SC>: Send + Sync,
        ShardMainData<SC>: Serialize + DeserializeOwned,
    {
        let config = machine.config();
        let num_shards = shards.len();

        // Get the number of shards that is the threshold for saving shards to disk instead of
        // keeping all the shards in memory.
        let save_disk_threshold = env::save_disk_threshold();
        let reconstruct_commitments = env::reconstruct_commitments();
        let finished = AtomicU32::new(0);
        let chunk_size = std::cmp::max(shards.len() / num_cpus::get(), 1);
        let parent_span = tracing::debug_span!("commit to all shards");
        let (commitments, shard_main_data): (Vec<_>, Vec<_>) = parent_span.in_scope(|| {
            shards
            .par_chunks(chunk_size)
            .map(|shard_batch| {
                shard_batch
                    .iter()
                    .map(|shard| {
                        tracing::debug_span!(parent: &parent_span, "commit to shard").in_scope(|| {
                            let index = shard.index();
                            let data = Self::commit_main(config, machine, shard, index as usize);
                            finished.fetch_add(1, Ordering::Relaxed);
                            let commitment = data.main_commit.clone();
                            let data = if reconstruct_commitments {
                                ShardMainDataWrapper::Empty()
                            } else if num_shards > save_disk_threshold {
                                let file = tempfile::tempfile().unwrap();
                                tracing::info_span!(parent: &parent_span, "saving trace to disk").in_scope(|| {
                                    data.save(file).expect("failed to save shard main data")
                                })
                            } else {
                                data.to_in_memory()
                            };
                            (commitment, data)
                        })
                    })
                    .collect::<Vec<_>>()
            })
            .flatten()
            .collect::<Vec<_>>()
            .into_iter()
            .unzip()
        });

        (commitments, shard_main_data)
    }
}<|MERGE_RESOLUTION|>--- conflicted
+++ resolved
@@ -311,14 +311,9 @@
             let permutation_width = permutation_traces[i].width();
             let total_width = trace_width + permutation_width;
             tracing::debug!(
-<<<<<<< HEAD
                 "{:<15} | Cols = {:<5} | Main Cols = {:<5} | Permutation Cols = {:<5}  | Rows = {:<5} | Cells = {:<10} | Main Cols = {:.2}% | Perm Cols = {:.2}%",
                 chips[i].name(),
                 total_width,
-=======
-                "{:<15} | Main Cols = {:<5} | Perm Cols = {:<5} | Rows = {:<5} | Cells = {:<10}",
-                chips[i].name(),
->>>>>>> b424b851
                 trace_width,
                 permutation_width,
                 traces[i].height(),
