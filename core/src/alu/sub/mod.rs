--- conflicted
+++ resolved
@@ -123,24 +123,16 @@
         builder.assert_zero(overflow_1.clone() * (overflow_1.clone() + base));
         builder.assert_zero(overflow_2.clone() * (overflow_2.clone() + base));
         builder.assert_zero(overflow_3.clone() * (overflow_3.clone() + base));
-<<<<<<< HEAD
-=======
 
         // If the carry is one, then the overflow must be the base.
         builder.assert_zero(local.carry[0] * (overflow_0.clone() + base));
         builder.assert_zero(local.carry[1] * (overflow_1.clone() + base));
         builder.assert_zero(local.carry[2] * (overflow_2.clone() + base));
->>>>>>> 6937babf
 
         // If the carry is not one, then the overflow must be zero.
         builder.assert_zero((local.carry[0] - one) * overflow_0.clone());
         builder.assert_zero((local.carry[1] - one) * overflow_1.clone());
         builder.assert_zero((local.carry[2] - one) * overflow_2.clone());
-
-        // If the carry is one, then the overflow must be the base.
-        builder.assert_zero(local.carry[0] * (overflow_0.clone() + base));
-        builder.assert_zero(local.carry[1] * (overflow_1.clone() + base));
-        builder.assert_zero(local.carry[2] * (overflow_2.clone() + base));
 
         // Assert that the carry is either zero or one.
         builder.assert_bool(local.carry[0]);
@@ -194,22 +186,7 @@
     #[test]
     fn generate_trace() {
         let mut segment = Segment::default();
-        segment.sub_events = vec![AluEvent::new(
-            0,
-            Opcode::SUB,
-            327680u32.wrapping_sub(16975360u32),
-            327680,
-            16975360,
-        )];
-        let chip = SubChip {};
-        let trace: RowMajorMatrix<BabyBear> = chip.generate_trace(&mut segment);
-        println!("{:?}", trace.values)
-    }
-
-    #[test]
-    fn generate_trace_overflow() {
-        let mut segment = Segment::default();
-        segment.sub_events = vec![AluEvent::new(0, Opcode::SUB, 0u32.wrapping_sub(1u32), 0, 1)];
+        segment.sub_events = vec![AluEvent::new(0, Opcode::SUB, 14, 8, 6)];
         let chip = SubChip {};
         let trace: RowMajorMatrix<BabyBear> = chip.generate_trace(&mut segment);
         println!("{:?}", trace.values)
