--- conflicted
+++ resolved
@@ -49,13 +49,9 @@
 
     let start = Instant::now();
 
-<<<<<<< HEAD
     let machine = RiscvStark::new(config.clone());
 
-    // Because proving modifies the segment, clone beforehand if we debug interactions.
-=======
     // Because proving modifies the shard, clone beforehand if we debug interactions.
->>>>>>> 3eee4f55
     #[cfg(not(feature = "perf"))]
     let shard = runtime.record.clone();
 
