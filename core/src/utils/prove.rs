--- conflicted
+++ resolved
@@ -5,11 +5,8 @@
     stark::{LocalProver, StarkConfig},
 };
 pub use baby_bear_blake3::BabyBearBlake3;
-<<<<<<< HEAD
 use rand::{rngs::StdRng, SeedableRng};
-=======
 use size::Size;
->>>>>>> 2c4e34f7
 
 pub trait StarkUtils: StarkConfig {
     type UniConfig: p3_uni_stark::StarkGenericConfig<
