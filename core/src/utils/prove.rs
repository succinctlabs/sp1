use std::time::Instant;

use crate::utils::poseidon2_instance::RC_16_30;
use crate::{
    runtime::{Program, Runtime},
<<<<<<< HEAD
    stark::{LocalProver, MainData, OpeningProof, StarkConfig},
=======
    stark::{LocalProver, RiscvStark, StarkGenericConfig},
>>>>>>> 4c93541d
};
pub use baby_bear_blake3::BabyBearBlake3;
use p3_commit::Pcs;
use serde::de::DeserializeOwned;
use serde::Serialize;
use size::Size;

pub trait StarkUtils: StarkGenericConfig {
    type UniConfig: p3_uni_stark::StarkGenericConfig<
        Val = Self::Val,
        PackedVal = Self::PackedVal,
        Challenge = Self::Challenge,
        PackedChallenge = Self::PackedChallenge,
        Pcs = Self::Pcs,
        Challenger = Self::Challenger,
    >;
    fn challenger(&self) -> Self::Challenger;

    fn uni_stark_config(&self) -> &Self::UniConfig;
}

#[cfg(not(feature = "perf"))]
use crate::lookup::{debug_interactions_with_all_chips, InteractionKind};

pub fn get_cycles(program: Program) -> u64 {
    let mut runtime = Runtime::new(program);
    runtime.run();
    runtime.state.global_clk as u64
}

pub fn prove(program: Program) -> crate::stark::Proof<BabyBearBlake3> {
    let mut runtime = tracing::info_span!("runtime.run(...)").in_scope(|| {
        let mut runtime = Runtime::new(program);
        runtime.run();
        runtime
    });
    let config = BabyBearBlake3::new();
    prove_core(config, &mut runtime)
}

pub fn prove_elf(elf: &[u8]) -> crate::stark::Proof<BabyBearBlake3> {
    let program = Program::from(elf);
    prove(program)
}

pub fn prove_core<SC: StarkConfig + StarkUtils + Send + Sync + Serialize>(
    config: SC,
    runtime: &mut Runtime,
) -> crate::stark::Proof<SC>
where
    SC::Challenger: Clone,
    OpeningProof<SC>: Send + Sync,
    <SC::Pcs as Pcs<SC::Val, RowMajorMatrix<SC::Val>>>::Commitment: Send + Sync,
    <SC::Pcs as Pcs<SC::Val, RowMajorMatrix<SC::Val>>>::ProverData: Send + Sync,
    MainData<SC>: Serialize + DeserializeOwned,
    <SC as StarkConfig>::Val: p3_field::PrimeField32,
{
    let mut challenger = config.challenger();

    let start = Instant::now();

    let (machine, prover_data) = RiscvStark::init(config.clone());

    // Because proving modifies the shard, clone beforehand if we debug interactions.
    #[cfg(not(feature = "perf"))]
    let shard = runtime.record.clone();

    // Prove the program.
    let proof = tracing::info_span!("runtime.prove(...)").in_scope(|| {
        machine.prove::<LocalProver<_>>(&prover_data, &mut runtime.record, &mut challenger)
    });
    let cycles = runtime.state.global_clk;
    let time = start.elapsed().as_millis();
    let nb_bytes = bincode::serialize(&proof).unwrap().len();

    tracing::info!(
        "cycles={}, e2e={}, khz={:.2}, proofSize={}",
        cycles,
        time,
        (cycles as f64 / time as f64),
        Size::from_bytes(nb_bytes),
    );

    #[cfg(not(feature = "perf"))]
    tracing::info_span!("debug interactions with all chips").in_scope(|| {
        debug_interactions_with_all_chips(
            &machine.chips(),
            &shard,
            vec![
                InteractionKind::Field,
                InteractionKind::Range,
                InteractionKind::Byte,
                InteractionKind::Alu,
                InteractionKind::Memory,
                InteractionKind::Program,
                InteractionKind::Instruction,
            ],
        );
    });

    proof
}

pub fn uni_stark_prove<SC, A>(
    config: &SC,
    air: &A,
    challenger: &mut SC::Challenger,
    trace: RowMajorMatrix<SC::Val>,
) -> Proof<SC::UniConfig>
where
    SC: StarkUtils,
    A: Air<p3_uni_stark::SymbolicAirBuilder<SC::Val>>
        + for<'a> Air<p3_uni_stark::ProverConstraintFolder<'a, SC::UniConfig>>
        + for<'a> Air<p3_uni_stark::check_constraints::DebugConstraintBuilder<'a, SC::Val>>,
{
    p3_uni_stark::prove(config.uni_stark_config(), air, challenger, trace)
}

pub fn uni_stark_verify<SC, A>(
    config: &SC,
    air: &A,
    challenger: &mut SC::Challenger,
    proof: &Proof<SC::UniConfig>,
) -> Result<(), p3_uni_stark::VerificationError>
where
    SC: StarkUtils,
    A: Air<p3_uni_stark::SymbolicAirBuilder<SC::Val>>
        + for<'a> Air<p3_uni_stark::VerifierConstraintFolder<'a, SC::Challenge>>
        + for<'a> Air<p3_uni_stark::check_constraints::DebugConstraintBuilder<'a, SC::Val>>,
{
    p3_uni_stark::verify(config.uni_stark_config(), air, challenger, proof)
}

pub use baby_bear_keccak::BabyBearKeccak;
pub use baby_bear_poseidon2::BabyBearPoseidon2;
use p3_air::Air;
use p3_matrix::dense::RowMajorMatrix;
use p3_uni_stark::Proof;

pub(super) mod baby_bear_poseidon2 {

    use crate::utils::prove::RC_16_30;
    use p3_baby_bear::BabyBear;
    use p3_challenger::DuplexChallenger;
    use p3_commit::ExtensionMmcs;
    use p3_dft::Radix2DitParallel;
    use p3_field::{extension::BinomialExtensionField, Field};
    use p3_fri::{FriConfig, TwoAdicFriPcs, TwoAdicFriPcsConfig};
    use p3_merkle_tree::FieldMerkleTreeMmcs;
    use p3_poseidon2::{DiffusionMatrixBabybear, Poseidon2};
    use p3_symmetric::{PaddingFreeSponge, TruncatedPermutation};
    use serde::Serialize;

    use crate::stark::StarkGenericConfig;

    use super::StarkUtils;

    pub type Val = BabyBear;
    pub type Domain = Val;
    pub type Challenge = BinomialExtensionField<Val, 4>;
    pub type PackedChallenge = BinomialExtensionField<<Domain as Field>::Packing, 4>;

    pub type Perm = Poseidon2<Val, DiffusionMatrixBabybear, 16, 5>;
    pub type MyHash = PaddingFreeSponge<Perm, 16, 8, 8>;

    pub type MyCompress = TruncatedPermutation<Perm, 2, 8, 16>;

    pub type ValMmcs = FieldMerkleTreeMmcs<<Val as Field>::Packing, MyHash, MyCompress, 8>;
    pub type ChallengeMmcs = ExtensionMmcs<Val, Challenge, ValMmcs>;

    pub type Dft = Radix2DitParallel;

    pub type Challenger = DuplexChallenger<Val, Perm, 16>;

    type Pcs =
        TwoAdicFriPcs<TwoAdicFriPcsConfig<Val, Challenge, Challenger, Dft, ValMmcs, ChallengeMmcs>>;

    pub struct BabyBearPoseidon2 {
        perm: Perm,
        pcs: Pcs,
    }

    impl Serialize for BabyBearPoseidon2 {
        fn serialize<S>(&self, serializer: S) -> Result<S::Ok, S::Error>
        where
            S: serde::Serializer,
        {
            serializer.serialize_none()
        }
    }

    impl BabyBearPoseidon2 {
        pub fn new() -> Self {
            let perm = Perm::new(8, 22, RC_16_30.to_vec(), DiffusionMatrixBabybear);

            let hash = MyHash::new(perm.clone());

            let compress = MyCompress::new(perm.clone());

            let val_mmcs = ValMmcs::new(hash, compress);

            let challenge_mmcs = ChallengeMmcs::new(val_mmcs.clone());

            let dft = Dft {};

            let fri_config = FriConfig {
                log_blowup: 1,
                num_queries: 100,
                proof_of_work_bits: 16,
                mmcs: challenge_mmcs,
            };
            let pcs = Pcs::new(fri_config, dft, val_mmcs);

            Self { pcs, perm }
        }
    }

    impl StarkUtils for BabyBearPoseidon2 {
        type UniConfig = Self;

        fn challenger(&self) -> Self::Challenger {
            Challenger::new(self.perm.clone())
        }

        fn uni_stark_config(&self) -> &Self::UniConfig {
            self
        }
    }

    impl StarkGenericConfig for BabyBearPoseidon2 {
        type Val = Val;
        type Challenge = Challenge;
        type PackedChallenge = PackedChallenge;
        type Pcs = Pcs;
        type Challenger = Challenger;
        type PackedVal = <Val as Field>::Packing;

        fn pcs(&self) -> &Self::Pcs {
            &self.pcs
        }
    }

    impl p3_uni_stark::StarkGenericConfig for BabyBearPoseidon2 {
        type Val = Val;
        type Challenge = Challenge;
        type PackedChallenge = PackedChallenge;
        type Pcs = Pcs;
        type Challenger = Challenger;
        type PackedVal = <Val as Field>::Packing;

        fn pcs(&self) -> &Self::Pcs {
            &self.pcs
        }
    }
}

pub(super) mod baby_bear_keccak {

    use crate::utils::prove::RC_16_30;
    use p3_baby_bear::BabyBear;
    use p3_challenger::DuplexChallenger;
    use p3_commit::ExtensionMmcs;
    use p3_dft::Radix2DitParallel;
    use p3_field::{extension::BinomialExtensionField, Field};
    use p3_fri::{FriConfig, TwoAdicFriPcs, TwoAdicFriPcsConfig};
    use p3_keccak::Keccak256Hash;
    use p3_merkle_tree::FieldMerkleTreeMmcs;
    use p3_poseidon2::{DiffusionMatrixBabybear, Poseidon2};
    use p3_symmetric::{SerializingHasher32, TruncatedPermutation};
    use serde::Serialize;

    use crate::stark::StarkGenericConfig;

    use super::StarkUtils;

    pub type Val = BabyBear;
    pub type Domain = Val;
    pub type Challenge = BinomialExtensionField<Val, 4>;
    pub type PackedChallenge = BinomialExtensionField<<Domain as Field>::Packing, 4>;

    pub type Perm = Poseidon2<Val, DiffusionMatrixBabybear, 16, 7>;
    type MyHash = SerializingHasher32<Keccak256Hash>;

    pub type MyCompress = TruncatedPermutation<Perm, 2, 8, 16>;

    pub type ValMmcs = FieldMerkleTreeMmcs<Val, MyHash, MyCompress, 8>;
    pub type ChallengeMmcs = ExtensionMmcs<Val, Challenge, ValMmcs>;

    pub type Dft = Radix2DitParallel;

    pub type Challenger = DuplexChallenger<Val, Perm, 16>;

    type Pcs =
        TwoAdicFriPcs<TwoAdicFriPcsConfig<Val, Challenge, Challenger, Dft, ValMmcs, ChallengeMmcs>>;

    pub struct BabyBearKeccak {
        perm: Perm,
        pcs: Pcs,
    }

    impl Serialize for BabyBearKeccak {
        fn serialize<S>(&self, serializer: S) -> Result<S::Ok, S::Error>
        where
            S: serde::Serializer,
        {
            serializer.serialize_none()
        }
    }

    impl BabyBearKeccak {
        #[allow(dead_code)]
        pub fn new() -> Self {
            let perm = Perm::new(8, 22, RC_16_30.to_vec(), DiffusionMatrixBabybear);

            let hash = MyHash::new(Keccak256Hash {});

            let compress = MyCompress::new(perm.clone());

            let val_mmcs = ValMmcs::new(hash, compress);

            let challenge_mmcs = ChallengeMmcs::new(val_mmcs.clone());

            let dft = Dft {};

            let fri_config = FriConfig {
                log_blowup: 1,
                num_queries: 100,
                proof_of_work_bits: 16,
                mmcs: challenge_mmcs,
            };
            let pcs = Pcs::new(fri_config, dft, val_mmcs);

            Self { pcs, perm }
        }
    }

    impl StarkUtils for BabyBearKeccak {
        type UniConfig = Self;

        fn challenger(&self) -> Self::Challenger {
            Challenger::new(self.perm.clone())
        }

        fn uni_stark_config(&self) -> &Self::UniConfig {
            self
        }
    }

    impl StarkGenericConfig for BabyBearKeccak {
        type Val = Val;
        type Challenge = Challenge;
        type PackedChallenge = PackedChallenge;
        type Pcs = Pcs;
        type Challenger = Challenger;
        type PackedVal = <Val as Field>::Packing;

        fn pcs(&self) -> &Self::Pcs {
            &self.pcs
        }
    }

    impl p3_uni_stark::StarkGenericConfig for BabyBearKeccak {
        type Val = Val;
        type Challenge = Challenge;
        type PackedChallenge = PackedChallenge;
        type Pcs = Pcs;
        type Challenger = Challenger;
        type PackedVal = <Val as Field>::Packing;

        fn pcs(&self) -> &Self::Pcs {
            &self.pcs
        }
    }
}

pub(super) mod baby_bear_blake3 {

    use crate::utils::prove::RC_16_30;
    use p3_baby_bear::BabyBear;
    use p3_blake3::Blake3;
    use p3_challenger::DuplexChallenger;
    use p3_commit::ExtensionMmcs;
    use p3_dft::Radix2DitParallel;
    use p3_field::{extension::BinomialExtensionField, Field};
    use p3_fri::{FriConfig, TwoAdicFriPcs, TwoAdicFriPcsConfig};
    use p3_merkle_tree::FieldMerkleTreeMmcs;
    use p3_poseidon2::{DiffusionMatrixBabybear, Poseidon2};
    use p3_symmetric::{SerializingHasher32, TruncatedPermutation};
    use serde::Serialize;

    use crate::stark::StarkGenericConfig;

    use super::StarkUtils;

    pub type Val = BabyBear;
    pub type Domain = Val;
    pub type Challenge = BinomialExtensionField<Val, 4>;
    pub type PackedChallenge = BinomialExtensionField<<Domain as Field>::Packing, 4>;

    pub type Perm = Poseidon2<Val, DiffusionMatrixBabybear, 16, 7>;
    type MyHash = SerializingHasher32<Blake3>;

    pub type MyCompress = TruncatedPermutation<Perm, 2, 8, 16>;

    pub type ValMmcs = FieldMerkleTreeMmcs<Val, MyHash, MyCompress, 8>;
    pub type ChallengeMmcs = ExtensionMmcs<Val, Challenge, ValMmcs>;

    pub type Dft = Radix2DitParallel;

    pub type Challenger = DuplexChallenger<Val, Perm, 16>;

    type Pcs =
        TwoAdicFriPcs<TwoAdicFriPcsConfig<Val, Challenge, Challenger, Dft, ValMmcs, ChallengeMmcs>>;

    pub struct BabyBearBlake3 {
        perm: Perm,
        pcs: Pcs,
    }

    impl Serialize for BabyBearBlake3 {
        fn serialize<S>(&self, serializer: S) -> Result<S::Ok, S::Error>
        where
            S: serde::Serializer,
        {
            serializer.serialize_none()
        }
    }

    impl BabyBearBlake3 {
        pub fn new() -> Self {
            let perm = Perm::new(8, 22, RC_16_30.to_vec(), DiffusionMatrixBabybear);
            Self::from_perm(perm)
        }

        fn from_perm(perm: Perm) -> Self {
            let hash = MyHash::new(Blake3 {});

            let compress = MyCompress::new(perm.clone());

            let val_mmcs = ValMmcs::new(hash, compress);

            let challenge_mmcs = ChallengeMmcs::new(val_mmcs.clone());

            let dft = Dft {};

            let fri_config = FriConfig {
                log_blowup: 1,
                num_queries: 100,
                proof_of_work_bits: 16,
                mmcs: challenge_mmcs,
            };
            let pcs = Pcs::new(fri_config, dft, val_mmcs);

            Self { pcs, perm }
        }
    }

    impl Clone for BabyBearBlake3 {
        fn clone(&self) -> Self {
            Self::from_perm(self.perm.clone())
        }
    }
<<<<<<< HEAD
}

pub(super) mod baby_bear_k12 {

    use p3_baby_bear::BabyBear;
    use p3_challenger::DuplexChallenger;
    use p3_commit::ExtensionMmcs;
    use p3_dft::Radix2DitParallel;
    use p3_field::{extension::BinomialExtensionField, Field};
    use p3_fri::{FriConfig, TwoAdicFriPcs, TwoAdicFriPcsConfig};
    use p3_merkle_tree::FieldMerkleTreeMmcs;
    use p3_poseidon2::{DiffusionMatrixBabybear, Poseidon2};
    use p3_symmetric::{SerializingHasher32, TruncatedPermutation};
    use serde::Serialize;
    use succinct_k12::KangarooTwelve;

    use crate::{stark::StarkConfig, utils::poseidon2_instance::RC_16_30};

    use super::StarkUtils;

    pub type Val = BabyBear;
    pub type Domain = Val;
    pub type Challenge = BinomialExtensionField<Val, 4>;
    pub type PackedChallenge = BinomialExtensionField<<Domain as Field>::Packing, 4>;

    pub type Perm = Poseidon2<Val, DiffusionMatrixBabybear, 16, 7>;
    type MyHash = SerializingHasher32<KangarooTwelve>;

    pub type MyCompress = TruncatedPermutation<Perm, 2, 8, 16>;

    pub type ValMmcs = FieldMerkleTreeMmcs<Val, MyHash, MyCompress, 8>;
    pub type ChallengeMmcs = ExtensionMmcs<Val, Challenge, ValMmcs>;

    pub type Dft = Radix2DitParallel;

    pub type Challenger = DuplexChallenger<Val, Perm, 16>;

    type Pcs =
        TwoAdicFriPcs<TwoAdicFriPcsConfig<Val, Challenge, Challenger, Dft, ValMmcs, ChallengeMmcs>>;

    pub struct BabyBearK12 {
        perm: Perm,
        pcs: Pcs,
    }

    impl Serialize for BabyBearK12 {
        fn serialize<S>(&self, serializer: S) -> Result<S::Ok, S::Error>
        where
            S: serde::Serializer,
        {
            serializer.serialize_none()
        }
    }

    impl BabyBearK12 {
        pub fn new() -> Self {
            let perm = Perm::new(8, 22, RC_16_30.to_vec(), DiffusionMatrixBabybear);

            let hash = MyHash::new(KangarooTwelve {});

            let compress = MyCompress::new(perm.clone());

            let val_mmcs = ValMmcs::new(hash, compress);

            let challenge_mmcs = ChallengeMmcs::new(val_mmcs.clone());

            let dft = Dft {};

            let fri_config = FriConfig {
                log_blowup: 1,
                num_queries: 100,
                proof_of_work_bits: 16,
                mmcs: challenge_mmcs,
            };
            let pcs = Pcs::new(fri_config, dft, val_mmcs);

            Self { pcs, perm }
        }
    }

    impl StarkUtils for BabyBearK12 {
=======

    impl StarkUtils for BabyBearBlake3 {
>>>>>>> 4c93541d
        type UniConfig = Self;

        fn challenger(&self) -> Self::Challenger {
            Challenger::new(self.perm.clone())
        }

        fn uni_stark_config(&self) -> &Self::UniConfig {
            self
        }
    }

    impl StarkGenericConfig for BabyBearBlake3 {
        type Val = Val;
        type Challenge = Challenge;
        type PackedChallenge = PackedChallenge;
        type Pcs = Pcs;
        type Challenger = Challenger;
        type PackedVal = <Val as Field>::Packing;

        fn pcs(&self) -> &Self::Pcs {
            &self.pcs
        }
    }

    impl p3_uni_stark::StarkGenericConfig for BabyBearBlake3 {
        type Val = Val;
        type Challenge = Challenge;
        type PackedChallenge = PackedChallenge;
        type Pcs = Pcs;
        type Challenger = Challenger;
        type PackedVal = <Val as Field>::Packing;

        fn pcs(&self) -> &Self::Pcs {
            &self.pcs
        }
    }
}<|MERGE_RESOLUTION|>--- conflicted
+++ resolved
@@ -3,14 +3,12 @@
 use crate::utils::poseidon2_instance::RC_16_30;
 use crate::{
     runtime::{Program, Runtime},
-<<<<<<< HEAD
-    stark::{LocalProver, MainData, OpeningProof, StarkConfig},
-=======
-    stark::{LocalProver, RiscvStark, StarkGenericConfig},
->>>>>>> 4c93541d
+    stark::{LocalProver, MainData, OpeningProof},
+    stark::{RiscvStark, StarkGenericConfig},
 };
 pub use baby_bear_blake3::BabyBearBlake3;
 use p3_commit::Pcs;
+use p3_field::PrimeField32;
 use serde::de::DeserializeOwned;
 use serde::Serialize;
 use size::Size;
@@ -53,7 +51,7 @@
     prove(program)
 }
 
-pub fn prove_core<SC: StarkConfig + StarkUtils + Send + Sync + Serialize>(
+pub fn prove_core<SC: StarkGenericConfig + StarkUtils + Send + Sync + Serialize + Clone>(
     config: SC,
     runtime: &mut Runtime,
 ) -> crate::stark::Proof<SC>
@@ -63,7 +61,7 @@
     <SC::Pcs as Pcs<SC::Val, RowMajorMatrix<SC::Val>>>::Commitment: Send + Sync,
     <SC::Pcs as Pcs<SC::Val, RowMajorMatrix<SC::Val>>>::ProverData: Send + Sync,
     MainData<SC>: Serialize + DeserializeOwned,
-    <SC as StarkConfig>::Val: p3_field::PrimeField32,
+    <SC as StarkGenericConfig>::Val: PrimeField32,
 {
     let mut challenger = config.challenger();
 
@@ -470,92 +468,8 @@
             Self::from_perm(self.perm.clone())
         }
     }
-<<<<<<< HEAD
-}
-
-pub(super) mod baby_bear_k12 {
-
-    use p3_baby_bear::BabyBear;
-    use p3_challenger::DuplexChallenger;
-    use p3_commit::ExtensionMmcs;
-    use p3_dft::Radix2DitParallel;
-    use p3_field::{extension::BinomialExtensionField, Field};
-    use p3_fri::{FriConfig, TwoAdicFriPcs, TwoAdicFriPcsConfig};
-    use p3_merkle_tree::FieldMerkleTreeMmcs;
-    use p3_poseidon2::{DiffusionMatrixBabybear, Poseidon2};
-    use p3_symmetric::{SerializingHasher32, TruncatedPermutation};
-    use serde::Serialize;
-    use succinct_k12::KangarooTwelve;
-
-    use crate::{stark::StarkConfig, utils::poseidon2_instance::RC_16_30};
-
-    use super::StarkUtils;
-
-    pub type Val = BabyBear;
-    pub type Domain = Val;
-    pub type Challenge = BinomialExtensionField<Val, 4>;
-    pub type PackedChallenge = BinomialExtensionField<<Domain as Field>::Packing, 4>;
-
-    pub type Perm = Poseidon2<Val, DiffusionMatrixBabybear, 16, 7>;
-    type MyHash = SerializingHasher32<KangarooTwelve>;
-
-    pub type MyCompress = TruncatedPermutation<Perm, 2, 8, 16>;
-
-    pub type ValMmcs = FieldMerkleTreeMmcs<Val, MyHash, MyCompress, 8>;
-    pub type ChallengeMmcs = ExtensionMmcs<Val, Challenge, ValMmcs>;
-
-    pub type Dft = Radix2DitParallel;
-
-    pub type Challenger = DuplexChallenger<Val, Perm, 16>;
-
-    type Pcs =
-        TwoAdicFriPcs<TwoAdicFriPcsConfig<Val, Challenge, Challenger, Dft, ValMmcs, ChallengeMmcs>>;
-
-    pub struct BabyBearK12 {
-        perm: Perm,
-        pcs: Pcs,
-    }
-
-    impl Serialize for BabyBearK12 {
-        fn serialize<S>(&self, serializer: S) -> Result<S::Ok, S::Error>
-        where
-            S: serde::Serializer,
-        {
-            serializer.serialize_none()
-        }
-    }
-
-    impl BabyBearK12 {
-        pub fn new() -> Self {
-            let perm = Perm::new(8, 22, RC_16_30.to_vec(), DiffusionMatrixBabybear);
-
-            let hash = MyHash::new(KangarooTwelve {});
-
-            let compress = MyCompress::new(perm.clone());
-
-            let val_mmcs = ValMmcs::new(hash, compress);
-
-            let challenge_mmcs = ChallengeMmcs::new(val_mmcs.clone());
-
-            let dft = Dft {};
-
-            let fri_config = FriConfig {
-                log_blowup: 1,
-                num_queries: 100,
-                proof_of_work_bits: 16,
-                mmcs: challenge_mmcs,
-            };
-            let pcs = Pcs::new(fri_config, dft, val_mmcs);
-
-            Self { pcs, perm }
-        }
-    }
-
-    impl StarkUtils for BabyBearK12 {
-=======
 
     impl StarkUtils for BabyBearBlake3 {
->>>>>>> 4c93541d
         type UniConfig = Self;
 
         fn challenger(&self) -> Self::Challenger {
