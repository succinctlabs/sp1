--- conflicted
+++ resolved
@@ -3,13 +3,10 @@
 use super::util_air::eval_field_operation;
 use crate::air::Polynomial;
 use crate::air::SP1AirBuilder;
-<<<<<<< HEAD
+use crate::utils::ec::field::FieldParameters;
 use crate::utils::ec::field::{limbs_from_vec, FieldParameters};
 use core::borrow::Borrow;
 use generic_array::ArrayLength;
-=======
-use crate::utils::ec::field::FieldParameters;
->>>>>>> 6e4266e4
 use num::{BigUint, Zero};
 use p3_air::AirBuilder;
 use p3_field::PrimeField32;
@@ -188,21 +185,12 @@
 
     use crate::air::MachineAir;
 
-<<<<<<< HEAD
     use crate::operations::field::params::NumLimbs32;
-    use crate::utils::ec::edwards::ed25519::Ed25519BaseField;
-    use crate::utils::ec::field::{limbs_from_vec, FieldParameters};
-    use crate::utils::{pad_to_power_of_two, BabyBearPoseidon2, StarkUtils};
-=======
     use crate::stark::StarkGenericConfig;
     use crate::utils::ec::edwards::ed25519::Ed25519BaseField;
-    use crate::utils::ec::field::FieldParameters;
-    use crate::utils::{pad_to_power_of_two, BabyBearPoseidon2};
->>>>>>> 6e4266e4
-    use crate::utils::{uni_stark_prove as prove, uni_stark_verify as verify};
+    use crate::utils::{pad_to_power_of_two, BabyBearPoseidon2, StarkUtils};
     use crate::{air::SP1AirBuilder, runtime::ExecutionRecord};
     use core::borrow::{Borrow, BorrowMut};
-    use core::mem::size_of;
     use num::bigint::RandBigInt;
     use p3_air::Air;
     use p3_baby_bear::BabyBear;
