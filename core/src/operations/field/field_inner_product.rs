use super::params::{Limbs, NumLimbs};
use super::util::{compute_root_quotient_and_shift, split_u16_limbs_to_u8_limbs};
use super::util_air::eval_field_operation;
use crate::air::Polynomial;
use crate::air::SP1AirBuilder;
<<<<<<< HEAD
use crate::utils::ec::field::{limbs_from_vec, FieldParameters};
use core::borrow::Borrow;
=======
use crate::utils::ec::field::FieldParameters;
>>>>>>> 6e4266e4
use num::BigUint;
use num::Zero;
use p3_field::{AbstractField, PrimeField32};
use sp1_derive::AlignedBorrow;
use std::fmt::Debug;

/// A set of columns to compute `FieldInnerProduct(Vec<a>, Vec<b>)` where a, b are field elements.
/// Right now the number of limbs is assumed to be a constant, although this could be macro-ed
/// or made generic in the future.
#[derive(Debug, Clone, AlignedBorrow)]
#[repr(C)]
pub struct FieldInnerProductCols<T, N: NumLimbs> {
    /// The result of `a inner product b`, where a, b are field elements
    pub result: Limbs<T, N::Limbs>,
    pub(crate) carry: Limbs<T, N::Limbs>,
    pub(crate) witness_low: Limbs<T, N::Witness>,
    pub(crate) witness_high: Limbs<T, N::Witness>,
}

impl<F: PrimeField32, N: NumLimbs> FieldInnerProductCols<F, N> {
    pub fn populate<P: FieldParameters>(&mut self, a: &[BigUint], b: &[BigUint]) -> BigUint {
        let p_a_vec: Vec<Polynomial<F>> = a
            .iter()
            .map(|x| limbs_from_vec::<F, N::Limbs>(P::to_limbs_field::<F>(x)).into())
            .collect();
        let p_b_vec: Vec<Polynomial<F>> = b
            .iter()
            .map(|x| limbs_from_vec::<F, N::Limbs>(P::to_limbs_field::<F>(x)).into())
            .collect();

        let modulus = &P::modulus();
        let inner_product = a
            .iter()
            .zip(b.iter())
            .fold(BigUint::zero(), |acc, (c, d)| acc + c * d);

        let result = &(&inner_product % modulus);
        let carry = &((&inner_product - result) / modulus);
        assert!(result < modulus);
        assert!(carry < &(2u32 * modulus));
        assert_eq!(carry * modulus, inner_product - result);

        let p_modulus: Polynomial<F> =
            limbs_from_vec::<F, N::Limbs>(P::to_limbs_field::<F>(modulus)).into();
        let p_result: Polynomial<F> =
            limbs_from_vec::<F, N::Limbs>(P::to_limbs_field::<F>(result)).into();
        let p_carry: Polynomial<F> =
            limbs_from_vec::<F, N::Limbs>(P::to_limbs_field::<F>(carry)).into();

        // Compute the vanishing polynomial.
        let p_inner_product = p_a_vec
            .into_iter()
            .zip(p_b_vec)
            .fold(Polynomial::<F>::new(vec![F::zero()]), |acc, (c, d)| {
                acc + &c * &d
            });
        let p_vanishing = p_inner_product - &p_result - &p_carry * &p_modulus;
        assert_eq!(p_vanishing.degree(), P::NB_WITNESS_LIMBS);

        let p_witness = compute_root_quotient_and_shift(
            &p_vanishing,
            P::WITNESS_OFFSET,
            P::NB_BITS_PER_LIMB as u32,
        );
        let (p_witness_low, p_witness_high) = split_u16_limbs_to_u8_limbs(&p_witness);

        self.result = p_result.into();
        self.carry = p_carry.into();
        self.witness_low = Limbs(p_witness_low.try_into().unwrap());
        self.witness_high = Limbs(p_witness_high.try_into().unwrap());

        result.clone()
    }
}

impl<V: Copy, N: NumLimbs> FieldInnerProductCols<V, N>
where
    Limbs<V, N::Limbs>: Copy,
{
    #[allow(unused_variables)]
    pub fn eval<AB: SP1AirBuilder<Var = V>, P: FieldParameters>(
        &self,
        builder: &mut AB,
        a: &[Limbs<AB::Var, N::Limbs>],
        b: &[Limbs<AB::Var, N::Limbs>],
    ) where
        V: Into<AB::Expr>,
    {
        let p_a_vec: Vec<Polynomial<AB::Expr>> = a.iter().map(|x| (*x).into()).collect();
        let p_b_vec: Vec<Polynomial<AB::Expr>> = b.iter().map(|x| (*x).into()).collect();
        let p_result = self.result.into();
        let p_carry = self.carry.into();

        let p_zero = Polynomial::<AB::Expr>::new(vec![AB::Expr::zero()]);

        let p_inner_product = p_a_vec
            .iter()
            .zip(p_b_vec.iter())
            .map(|(p_a, p_b)| p_a * p_b)
            .collect::<Vec<_>>()
            .iter()
            .fold(p_zero, |acc, x| acc + x);

        let p_inner_product_minus_result = &p_inner_product - &p_result;
        let p_limbs = Polynomial::from_iter(P::modulus_field_iter::<AB::F>().map(AB::Expr::from));
        let p_carry_mul_modulus = &p_carry * &p_limbs;
        let p_vanishing = &p_inner_product_minus_result - &(&p_carry * &p_limbs);

        let p_witness_low = self.witness_low.0.iter().into();
        let p_witness_high = self.witness_high.0.iter().into();

        eval_field_operation::<AB, P>(builder, &p_vanishing, &p_witness_low, &p_witness_high);
    }
}

#[cfg(test)]
mod tests {
    use num::BigUint;
    use p3_air::BaseAir;
    use p3_field::{Field, PrimeField32};
    use typenum::U32;

    use super::{FieldInnerProductCols, Limbs};

    use crate::air::MachineAir;

<<<<<<< HEAD
    use crate::operations::field::params::{NumLimbs, NumLimbs32};
    use crate::utils::ec::edwards::ed25519::Ed25519BaseField;
    use crate::utils::ec::field::{limbs_from_vec, FieldParameters};
    use crate::utils::{pad_to_power_of_two, BabyBearPoseidon2, StarkUtils};
=======
    use crate::stark::StarkGenericConfig;
    use crate::utils::ec::edwards::ed25519::Ed25519BaseField;
    use crate::utils::ec::field::FieldParameters;
    use crate::utils::{pad_to_power_of_two, BabyBearPoseidon2};
>>>>>>> 6e4266e4
    use crate::utils::{uni_stark_prove as prove, uni_stark_verify as verify};
    use crate::{air::SP1AirBuilder, runtime::ExecutionRecord};
    use core::borrow::{Borrow, BorrowMut};
    use core::mem::size_of;
    use num::bigint::RandBigInt;
    use p3_air::Air;
    use p3_baby_bear::BabyBear;
    use p3_matrix::dense::RowMajorMatrix;
    use p3_matrix::MatrixRowSlices;
    use rand::thread_rng;
    use sp1_derive::AlignedBorrow;

    #[derive(AlignedBorrow, Debug, Clone)]
    pub struct TestCols<T> {
        pub a: [Limbs<T, Limbs32>; 1],
        pub b: [Limbs<T, Limbs32>; 1],
        pub a_ip_b: FieldInnerProductCols<T, NumLimbs32>,
    }

    const NUM_LIMBS: usize = 32;
    const NUM_WITNESS_LIMBS: usize = 2 * NUM_LIMBS - 2;

    type Limbs32 = U32;

    pub const NUM_TEST_COLS: usize = size_of::<TestCols<u8>>();

    struct FieldIpChip<P: FieldParameters> {
        pub _phantom: std::marker::PhantomData<P>,
    }

    impl<P: FieldParameters> FieldIpChip<P> {
        pub fn new() -> Self {
            Self {
                _phantom: std::marker::PhantomData,
            }
        }
    }

    impl<F: PrimeField32, P: FieldParameters> MachineAir<F> for FieldIpChip<P> {
        type Record = ExecutionRecord;

        fn name(&self) -> String {
            "FieldInnerProduct".to_string()
        }

        fn generate_trace(
            &self,
            _: &ExecutionRecord,
            _: &mut ExecutionRecord,
        ) -> RowMajorMatrix<F> {
            let mut rng = thread_rng();
            let num_rows = 1 << 8;
            let mut operands: Vec<(Vec<BigUint>, Vec<BigUint>)> = (0..num_rows - 4)
                .map(|_| {
                    let a = rng.gen_biguint(256) % &P::modulus();
                    let b = rng.gen_biguint(256) % &P::modulus();
                    (vec![a], vec![b])
                })
                .collect();

            operands.extend(vec![
                (vec![BigUint::from(0u32)], vec![BigUint::from(0u32)]),
                (vec![BigUint::from(0u32)], vec![BigUint::from(0u32)]),
                (vec![BigUint::from(0u32)], vec![BigUint::from(0u32)]),
                (vec![BigUint::from(0u32)], vec![BigUint::from(0u32)]),
            ]);
            let rows = operands
                .iter()
                .map(|(a, b)| {
                    let mut row = [F::zero(); NUM_TEST_COLS];
                    let cols: &mut TestCols<F> = row.as_mut_slice().borrow_mut();
                    cols.a[0] = limbs_from_vec::<F, Limbs32>(P::to_limbs_field::<F>(&a[0]));
                    cols.b[0] = limbs_from_vec::<F, Limbs32>(P::to_limbs_field::<F>(&b[0]));
                    cols.a_ip_b.populate::<P>(a, b);
                    row
                })
                .collect::<Vec<_>>();
            // Convert the trace to a row major matrix.
            let mut trace = RowMajorMatrix::new(
                rows.into_iter().flatten().collect::<Vec<_>>(),
                NUM_TEST_COLS,
            );

            // Pad the trace to a power of two.
            pad_to_power_of_two::<NUM_TEST_COLS, F>(&mut trace.values);

            trace
        }

        fn included(&self, _: &Self::Record) -> bool {
            true
        }
    }

    impl<F: Field, P: FieldParameters> BaseAir<F> for FieldIpChip<P> {
        fn width(&self) -> usize {
            NUM_TEST_COLS
        }
    }

    impl<AB, P: FieldParameters> Air<AB> for FieldIpChip<P>
    where
        AB: SP1AirBuilder,
    {
        fn eval(&self, builder: &mut AB) {
            let main = builder.main();
            let local: &TestCols<AB::Var> = main.row_slice(0).borrow();
            local.a_ip_b.eval::<AB, P>(builder, &local.a, &local.b);

            // A dummy constraint to keep the degree 3.
            builder.assert_zero(
                local.a[0][0] * local.b[0][0] * local.a[0][0]
                    - local.a[0][0] * local.b[0][0] * local.a[0][0],
            )
        }
    }

    #[test]
    fn generate_trace() {
        let shard = ExecutionRecord::default();
        let chip: FieldIpChip<Ed25519BaseField> = FieldIpChip::new();
        let trace: RowMajorMatrix<BabyBear> =
            chip.generate_trace(&shard, &mut ExecutionRecord::default());
        println!("{:?}", trace.values)
    }

    #[test]
    fn prove_babybear() {
        let config = BabyBearPoseidon2::new();
        let mut challenger = config.challenger();

        let shard = ExecutionRecord::default();

        let chip: FieldIpChip<Ed25519BaseField> = FieldIpChip::new();
        let trace: RowMajorMatrix<BabyBear> =
            chip.generate_trace(&shard, &mut ExecutionRecord::default());
        let proof = prove::<BabyBearPoseidon2, _>(&config, &chip, &mut challenger, trace);

        let mut challenger = config.challenger();
        verify(&config, &chip, &mut challenger, &proof).unwrap();
    }
}<|MERGE_RESOLUTION|>--- conflicted
+++ resolved
@@ -3,12 +3,9 @@
 use super::util_air::eval_field_operation;
 use crate::air::Polynomial;
 use crate::air::SP1AirBuilder;
-<<<<<<< HEAD
+use crate::utils::ec::field::FieldParameters;
 use crate::utils::ec::field::{limbs_from_vec, FieldParameters};
 use core::borrow::Borrow;
-=======
-use crate::utils::ec::field::FieldParameters;
->>>>>>> 6e4266e4
 use num::BigUint;
 use num::Zero;
 use p3_field::{AbstractField, PrimeField32};
@@ -135,17 +132,13 @@
 
     use crate::air::MachineAir;
 
-<<<<<<< HEAD
     use crate::operations::field::params::{NumLimbs, NumLimbs32};
-    use crate::utils::ec::edwards::ed25519::Ed25519BaseField;
-    use crate::utils::ec::field::{limbs_from_vec, FieldParameters};
-    use crate::utils::{pad_to_power_of_two, BabyBearPoseidon2, StarkUtils};
-=======
     use crate::stark::StarkGenericConfig;
     use crate::utils::ec::edwards::ed25519::Ed25519BaseField;
     use crate::utils::ec::field::FieldParameters;
+    use crate::utils::ec::field::{limbs_from_vec, FieldParameters};
     use crate::utils::{pad_to_power_of_two, BabyBearPoseidon2};
->>>>>>> 6e4266e4
+    use crate::utils::{pad_to_power_of_two, BabyBearPoseidon2, StarkUtils};
     use crate::utils::{uni_stark_prove as prove, uni_stark_verify as verify};
     use crate::{air::SP1AirBuilder, runtime::ExecutionRecord};
     use core::borrow::{Borrow, BorrowMut};
