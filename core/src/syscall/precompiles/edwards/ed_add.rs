--- conflicted
+++ resolved
@@ -114,17 +114,10 @@
         8
     }
 
-<<<<<<< HEAD
     fn execute(&self, rt: &mut SyscallContext, arg1: u32, arg2: u32) -> Option<u32> {
         let event = create_ec_add_event::<E>(rt, arg1, arg2);
         rt.record_mut().ed_add_events.push(event);
         None
-=======
-    fn execute(&self, rt: &mut SyscallContext) -> u32 {
-        let event = create_ec_add_event::<E>(rt);
-        rt.record_mut().ed_add_events.push(event.clone());
-        event.p_ptr + 1
->>>>>>> 4528b786
     }
 }
 
