use crate::air::BaseAirBuilder;
use crate::air::MachineAir;
use crate::air::SP1AirBuilder;
use crate::air::Word;
use crate::memory::MemoryReadCols;
use crate::memory::MemoryReadWriteCols;
use crate::operations::field::field_op::FieldOpCols;
use crate::operations::field::field_op::FieldOperation;
use crate::operations::field::field_sqrt::FieldSqrtCols;
use crate::operations::field::params::Limbs;
use crate::operations::field::params::NumLimbs32;
use crate::runtime::ExecutionRecord;
use crate::runtime::MemoryReadRecord;
use crate::runtime::MemoryWriteRecord;
use crate::runtime::Syscall;
use crate::runtime::SyscallCode;
use crate::syscall::precompiles::SyscallContext;
use crate::utils::bytes_to_words_le;
use crate::utils::ec::field::limbs_from_vec;
use crate::utils::ec::field::FieldParameters;
use crate::utils::ec::weierstrass::secp256k1::secp256k1_sqrt;
use crate::utils::ec::weierstrass::secp256k1::Secp256k1BaseField;
use crate::utils::ec::weierstrass::secp256k1::Secp256k1Parameters;
use crate::utils::ec::weierstrass::WeierstrassParameters;
use crate::utils::ec::COMPRESSED_POINT_BYTES;
use crate::utils::ec::NUM_BYTES_FIELD_ELEMENT;
use crate::utils::ec::NUM_WORDS_FIELD_ELEMENT;
use crate::utils::limbs_from_access;
use crate::utils::limbs_from_prev_access;
use crate::utils::pad_rows;
use crate::utils::words_to_bytes_le;
use core::borrow::{Borrow, BorrowMut};
use core::mem::size_of;
use elliptic_curve::sec1::ToEncodedPoint;
use elliptic_curve::subtle::Choice;
use k256::elliptic_curve::point::DecompressPoint;
use num::BigUint;
use num::Zero;
use p3_air::AirBuilder;
use p3_air::{Air, BaseAir};
use p3_field::AbstractField;
use p3_field::PrimeField32;
use p3_matrix::MatrixRowSlices;
use serde::{Deserialize, Serialize};
use std::str::FromStr;
use typenum::U32;

use p3_matrix::dense::RowMajorMatrix;
use sp1_derive::AlignedBorrow;
use std::fmt::Debug;

#[derive(Debug, Clone, Serialize, Deserialize)]
pub struct K256DecompressEvent {
    pub shard: u32,
    pub clk: u32,
    pub ptr: u32,
    pub is_odd: bool,
    pub x_bytes: [u8; COMPRESSED_POINT_BYTES],
    pub decompressed_y_bytes: [u8; NUM_BYTES_FIELD_ELEMENT],
    pub x_memory_records: [MemoryReadRecord; NUM_WORDS_FIELD_ELEMENT],
    pub y_memory_records: [MemoryWriteRecord; NUM_WORDS_FIELD_ELEMENT],
}

pub const NUM_K256_DECOMPRESS_COLS: usize = size_of::<K256DecompressCols<u8>>();

/// A chip that computes `K256Decompress` given a pointer to a 16 word slice formatted as such:
/// input[0] is the sign bit. The second half of the slice is the compressed X in little endian.
///
/// After `K256Decompress`, the first 32 bytes of the slice are overwritten with the decompressed Y.
#[derive(Default)]
pub struct K256DecompressChip;

impl K256DecompressChip {
    pub fn new() -> Self {
        Self
    }
}

impl Syscall for K256DecompressChip {
    fn num_extra_cycles(&self) -> u32 {
        0
    }

    fn execute(&self, rt: &mut SyscallContext, slice_ptr: u32, is_odd: u32) -> Option<u32> {
        let start_clk = rt.clk;
        assert!(slice_ptr % 4 == 0, "slice_ptr must be 4-byte aligned");
        assert!(is_odd <= 1, "is_odd must be 0 or 1");

        let (x_memory_records_vec, x_vec) = rt.mr_slice(
            slice_ptr + (COMPRESSED_POINT_BYTES as u32),
            NUM_WORDS_FIELD_ELEMENT,
        );
        let x_memory_records: [MemoryReadRecord; 8] = x_memory_records_vec.try_into().unwrap();

        let x_bytes: [u8; COMPRESSED_POINT_BYTES] = words_to_bytes_le(&x_vec);
        let mut x_bytes_be = x_bytes;
        x_bytes_be.reverse();

        // Compute actual decompressed Y
        let computed_point =
            k256::AffinePoint::decompress((&x_bytes_be).into(), Choice::from(is_odd as u8))
                .unwrap();

        let decompressed_point = computed_point.to_encoded_point(false);
        let decompressed_point_bytes = decompressed_point.as_bytes();
        let mut decompressed_y_bytes = [0_u8; NUM_BYTES_FIELD_ELEMENT];
        decompressed_y_bytes
            .copy_from_slice(&decompressed_point_bytes[1 + NUM_BYTES_FIELD_ELEMENT..]);
        decompressed_y_bytes.reverse();
        let y_words: [u32; NUM_WORDS_FIELD_ELEMENT] = bytes_to_words_le(&decompressed_y_bytes);

        let y_memory_records_vec = rt.mw_slice(slice_ptr, &y_words);
        let y_memory_records: [MemoryWriteRecord; 8] = y_memory_records_vec.try_into().unwrap();

        let shard = rt.current_shard();
        rt.record_mut()
            .k256_decompress_events
            .push(K256DecompressEvent {
                shard,
                clk: start_clk,
                ptr: slice_ptr,
                is_odd: is_odd != 0,
                x_bytes,
                decompressed_y_bytes,
                x_memory_records,
                y_memory_records,
            });

        None
    }
}

#[derive(Debug, Clone, AlignedBorrow)]
#[repr(C)]
pub struct K256DecompressCols<T> {
    pub is_real: T,
    pub shard: T,
    pub clk: T,
    pub ptr: T,
    pub is_odd: T,
    pub x_access: [MemoryReadCols<T>; NUM_WORDS_FIELD_ELEMENT],
    pub y_access: [MemoryReadWriteCols<T>; NUM_WORDS_FIELD_ELEMENT],
    pub(crate) x_2: FieldOpCols<T, NumLimbs32>,
    pub(crate) x_3: FieldOpCols<T, NumLimbs32>,
    pub(crate) x_3_plus_b: FieldOpCols<T, NumLimbs32>,
    pub(crate) y: FieldSqrtCols<T, NumLimbs32>,
    pub(crate) neg_y: FieldOpCols<T, NumLimbs32>,
    pub(crate) y_least_bits: [T; 8],
}

impl<F: PrimeField32> K256DecompressCols<F> {
    pub fn populate(&mut self, event: K256DecompressEvent, record: &mut ExecutionRecord) {
        let mut new_byte_lookup_events = Vec::new();
        self.is_real = F::from_bool(true);
        self.shard = F::from_canonical_u32(event.shard);
        self.clk = F::from_canonical_u32(event.clk);
        self.ptr = F::from_canonical_u32(event.ptr);
        self.is_odd = F::from_canonical_u32(event.is_odd as u32);
        for i in 0..8 {
            self.x_access[i].populate(event.x_memory_records[i], &mut new_byte_lookup_events);
            self.y_access[i].populate_write(event.y_memory_records[i], &mut new_byte_lookup_events);
        }

        let x = &BigUint::from_bytes_le(&event.x_bytes);
        self.populate_field_ops(x);

        record.add_byte_lookup_events(new_byte_lookup_events);
    }

    fn populate_field_ops(&mut self, x: &BigUint) {
        // Y = sqrt(x^3 + b)
        let x_2 =
            self.x_2
                .populate::<Secp256k1BaseField>(&x.clone(), &x.clone(), FieldOperation::Mul);
        let x_3 = self
            .x_3
            .populate::<Secp256k1BaseField>(&x_2, x, FieldOperation::Mul);
        let b = Secp256k1Parameters::b_int();
        let x_3_plus_b =
            self.x_3_plus_b
                .populate::<Secp256k1BaseField>(&x_3, &b, FieldOperation::Add);
        let y = self
            .y
            .populate::<Secp256k1BaseField>(&x_3_plus_b, secp256k1_sqrt);
        let zero = BigUint::zero();
        self.neg_y
            .populate::<Secp256k1BaseField>(&zero, &y, FieldOperation::Sub);
        // Decompose bits of least significant Y byte
        let y_bytes = y.to_bytes_le();
        let y_lsb = if y_bytes.is_empty() { 0 } else { y_bytes[0] };
        for i in 0..8 {
            self.y_least_bits[i] = F::from_canonical_u32(((y_lsb >> i) & 1) as u32);
        }
    }
}

impl<V: Copy> K256DecompressCols<V> {
    pub fn eval<AB: SP1AirBuilder<Var = V>>(&self, builder: &mut AB)
    where
        V: Into<AB::Expr>,
    {
        builder.assert_bool(self.is_odd);

        let x: Limbs<V, U32> = limbs_from_prev_access(&self.x_access);
        self.x_2
            .eval::<AB, Secp256k1BaseField, _, _>(builder, &x, &x, FieldOperation::Mul);
        self.x_3.eval::<AB, Secp256k1BaseField, _, _>(
            builder,
            &self.x_2.result,
            &x,
            FieldOperation::Mul,
        );
        let b = Secp256k1Parameters::b_int();
        let b_const = Secp256k1BaseField::to_limbs_field::<AB::F>(&b);
        let b_const = limbs_from_vec::<AB::F, U32>(b_const);
        self.x_3_plus_b.eval::<AB, Secp256k1BaseField, _, _>(
            builder,
            &self.x_3.result,
            &b_const,
            FieldOperation::Add,
        );
        self.y
            .eval::<AB, Secp256k1BaseField>(builder, &self.x_3_plus_b.result);
        self.neg_y.eval::<AB, Secp256k1BaseField, _, _>(
            builder,
            &[AB::Expr::zero()].iter(),
            &self.y.multiplication.result,
            FieldOperation::Sub,
        );

        // Constrain decomposition of least significant byte of Y into `y_least_bits`
        for i in 0..8 {
            builder.when(self.is_real).assert_bool(self.y_least_bits[i]);
        }
        let y_least_byte = self.y.multiplication.result.0[0];
        let powers_of_two = [1, 2, 4, 8, 16, 32, 64, 128].map(AB::F::from_canonical_u32);
        let recomputed_byte: AB::Expr = self
            .y_least_bits
            .iter()
            .zip(powers_of_two)
            .map(|(p, b)| (*p).into() * b)
            .sum();
        builder
            .when(self.is_real)
            .assert_eq(recomputed_byte, y_least_byte);

        // Interpret the lowest bit of Y as whether it is odd or not.
        let y_is_odd = self.y_least_bits[0];

        // When y_is_odd == should_be_odd, result is y
<<<<<<< HEAD
        // Equivalent: y_is_odd != !should_be_odd
        let y_limbs: Limbs<V, U32> = limbs_from_access(&self.y_access);
=======
        // (Equivalent: y_is_odd != !should_be_odd)
        let y_limbs = limbs_from_access(&self.y_access);
>>>>>>> 6e4266e4
        builder
            .when(self.is_real)
            .when_ne(y_is_odd.into(), AB::Expr::one() - self.is_odd)
            .assert_all_eq(self.y.multiplication.result, y_limbs);
        // When y_is_odd != should_be_odd, result is -y.
        builder
            .when(self.is_real)
            .when_ne(y_is_odd, self.is_odd)
            .assert_all_eq(self.neg_y.result, y_limbs);

        for i in 0..NUM_WORDS_FIELD_ELEMENT {
            builder.constraint_memory_access(
                self.shard,
                self.clk,
                self.ptr.into() + AB::F::from_canonical_u32((i as u32) * 4 + 32),
                &self.x_access[i],
                self.is_real,
            );
        }
        for i in 0..NUM_WORDS_FIELD_ELEMENT {
            builder.constraint_memory_access(
                self.shard,
                self.clk,
                self.ptr.into() + AB::F::from_canonical_u32((i as u32) * 4),
                &self.y_access[i],
                self.is_real,
            );
        }

        builder.receive_syscall(
            self.shard,
            self.clk,
            AB::F::from_canonical_u32(SyscallCode::SECP256K1_DECOMPRESS.syscall_id()),
            self.ptr,
            self.is_odd,
            self.is_real,
        );
    }
}

impl<F: PrimeField32> MachineAir<F> for K256DecompressChip {
    type Record = ExecutionRecord;

    fn name(&self) -> String {
        "K256Decompress".to_string()
    }

    fn generate_trace(
        &self,
        input: &ExecutionRecord,
        output: &mut ExecutionRecord,
    ) -> RowMajorMatrix<F> {
        let mut rows = Vec::new();

        for i in 0..input.k256_decompress_events.len() {
            let event = input.k256_decompress_events[i].clone();
            let mut row = [F::zero(); NUM_K256_DECOMPRESS_COLS];
            let cols: &mut K256DecompressCols<F> = row.as_mut_slice().borrow_mut();
            cols.populate(event.clone(), output);

            rows.push(row);
        }

        pad_rows(&mut rows, || {
            let mut row = [F::zero(); NUM_K256_DECOMPRESS_COLS];
            let cols: &mut K256DecompressCols<F> = row.as_mut_slice().borrow_mut();
            // This is a random X that has a valid result -> sqrt(X^3 + 7)
            let dummy_value = BigUint::from_str(
                "51105774234531842101418790951965073327923166504008437065779899608172467027456",
            )
            .unwrap();
            let dummy_bytes = dummy_value.to_bytes_le();
            // TODO: clean up into "bytes to words" util
            let mut full_dummy_bytes = [0u8; COMPRESSED_POINT_BYTES];
            full_dummy_bytes[0..32].copy_from_slice(&dummy_bytes);
            for i in 0..8 {
                let word_bytes = dummy_bytes[i * 4..(i + 1) * 4]
                    .iter()
                    .map(|x| F::from_canonical_u8(*x))
                    .collect::<Vec<_>>()
                    .try_into()
                    .unwrap();
                cols.x_access[i].access.value = Word(word_bytes);
            }
            cols.populate_field_ops(&dummy_value);
            row
        });

        RowMajorMatrix::new(
            rows.into_iter().flatten().collect::<Vec<_>>(),
            NUM_K256_DECOMPRESS_COLS,
        )
    }

    fn included(&self, shard: &Self::Record) -> bool {
        !shard.k256_decompress_events.is_empty()
    }
}

impl<F> BaseAir<F> for K256DecompressChip {
    fn width(&self) -> usize {
        NUM_K256_DECOMPRESS_COLS
    }
}

impl<AB> Air<AB> for K256DecompressChip
where
    AB: SP1AirBuilder,
{
    fn eval(&self, builder: &mut AB) {
        let main = builder.main();
        let row: &K256DecompressCols<AB::Var> = main.row_slice(0).borrow();
        row.eval::<AB>(builder);
    }
}

#[cfg(test)]
pub mod tests {

    use elliptic_curve::sec1::ToEncodedPoint;
    use rand::rngs::StdRng;
    use rand::SeedableRng;

    use crate::utils::run_test_io;
    use crate::utils::setup_logger;
    use crate::utils::tests::SECP256K1_DECOMPRESS_ELF;
    use crate::Program;
    use crate::SP1Stdin;

    #[test]
    fn test_k256_decompress() {
        setup_logger();
        let mut rng = StdRng::seed_from_u64(2);

        for _ in 0..1 {
            let secret_key = k256::SecretKey::random(&mut rng);
            let public_key = secret_key.public_key();
            let encoded = public_key.to_encoded_point(false);
            let decompressed = encoded.as_bytes();
            let compressed = public_key.to_sec1_bytes();

            let inputs = SP1Stdin::from(&compressed);

            let mut proof = run_test_io(Program::from(SECP256K1_DECOMPRESS_ELF), inputs).unwrap();
            let mut result = [0; 65];
            proof.stdout.read_slice(&mut result);
            assert_eq!(result, decompressed);
        }
    }
}<|MERGE_RESOLUTION|>--- conflicted
+++ resolved
@@ -248,13 +248,8 @@
         let y_is_odd = self.y_least_bits[0];
 
         // When y_is_odd == should_be_odd, result is y
-<<<<<<< HEAD
-        // Equivalent: y_is_odd != !should_be_odd
+        // (Equivalent: y_is_odd != !should_be_odd)
         let y_limbs: Limbs<V, U32> = limbs_from_access(&self.y_access);
-=======
-        // (Equivalent: y_is_odd != !should_be_odd)
-        let y_limbs = limbs_from_access(&self.y_access);
->>>>>>> 6e4266e4
         builder
             .when(self.is_real)
             .when_ne(y_is_odd.into(), AB::Expr::one() - self.is_odd)
