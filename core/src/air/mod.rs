mod bool;
mod builder;
mod interaction;
<<<<<<< HEAD
mod sub_builder;
=======
mod polynomial;
>>>>>>> 850d834e
mod word;

pub use bool::*;
pub use builder::*;
pub use interaction::*;
<<<<<<< HEAD
pub use sub_builder::*;
=======
pub use polynomial::*;
>>>>>>> 850d834e
pub use word::*;<|MERGE_RESOLUTION|>--- conflicted
+++ resolved
@@ -1,19 +1,13 @@
 mod bool;
 mod builder;
 mod interaction;
-<<<<<<< HEAD
+mod polynomial;
 mod sub_builder;
-=======
-mod polynomial;
->>>>>>> 850d834e
 mod word;
 
 pub use bool::*;
 pub use builder::*;
 pub use interaction::*;
-<<<<<<< HEAD
+pub use polynomial::*;
 pub use sub_builder::*;
-=======
-pub use polynomial::*;
->>>>>>> 850d834e
 pub use word::*;