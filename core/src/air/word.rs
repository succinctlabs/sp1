use std::array::IntoIter;
<<<<<<< HEAD

=======
>>>>>>> 4528b786
use std::ops::{Index, IndexMut};

use p3_air::AirBuilder;
use p3_field::AbstractField;
use p3_field::Field;
use sp1_derive::AlignedBorrow;

use super::SP1AirBuilder;

/// The size of a word in bytes.
pub const WORD_SIZE: usize = 4;

/// A word is a 32-bit value represented in an AIR.
#[derive(AlignedBorrow, Clone, Copy, Debug, Default, PartialEq, Eq, Hash)]
#[repr(C)]
pub struct Word<T>(pub [T; WORD_SIZE]);

impl<T> Word<T> {
    /// Applies `f` to each element of the word.
    pub fn map<F, S>(self, f: F) -> Word<S>
    where
        F: FnMut(T) -> S,
    {
        Word(self.0.map(f))
    }

    /// Extends a variable to a word.
    pub fn extend_var<AB: SP1AirBuilder<Var = T>>(var: T) -> Word<AB::Expr> {
        Word([
            AB::Expr::zero() + var,
            AB::Expr::zero(),
            AB::Expr::zero(),
            AB::Expr::zero(),
        ])
    }
}

impl<T: AbstractField> Word<T> {
    /// Extends a variable to a word.
    pub fn extend_expr<AB: SP1AirBuilder<Expr = T>>(expr: T) -> Word<AB::Expr> {
        Word([
            AB::Expr::zero() + expr,
            AB::Expr::zero(),
            AB::Expr::zero(),
            AB::Expr::zero(),
        ])
    }
}

impl<F: Field> Word<F> {
    /// Converts a word to a u32.
    pub fn to_u32(&self) -> u32 {
        u32::from_le_bytes(self.0.map(|x| x.to_string().parse::<u8>().unwrap()))
    }
}

impl<V: Copy> Word<V> {
    /// Reduces a word to a single variable.
    pub fn reduce<AB: AirBuilder<Var = V>>(&self) -> AB::Expr {
        let base = [1, 1 << 8, 1 << 16, 1 << 24].map(AB::Expr::from_canonical_u32);
        self.0
            .iter()
            .enumerate()
            .map(|(i, x)| base[i].clone() * *x)
            .sum()
    }
}

impl<T> Index<usize> for Word<T> {
    type Output = T;

    fn index(&self, index: usize) -> &Self::Output {
        &self.0[index]
    }
}

impl<T> IndexMut<usize> for Word<T> {
    fn index_mut(&mut self, index: usize) -> &mut Self::Output {
        &mut self.0[index]
    }
}

impl<F: Field> From<u32> for Word<F> {
    fn from(value: u32) -> Self {
        let inner = value
            .to_le_bytes()
            .into_iter()
            .map(F::from_canonical_u8)
            .collect::<Vec<_>>()
            .try_into()
            .unwrap();
        Word(inner)
    }
}

impl<T> IntoIterator for Word<T> {
    type Item = T;
    type IntoIter = IntoIter<T, WORD_SIZE>;

    fn into_iter(self) -> Self::IntoIter {
        self.0.into_iter()
    }
}<|MERGE_RESOLUTION|>--- conflicted
+++ resolved
@@ -1,8 +1,4 @@
 use std::array::IntoIter;
-<<<<<<< HEAD
-
-=======
->>>>>>> 4528b786
 use std::ops::{Index, IndexMut};
 
 use p3_air::AirBuilder;
