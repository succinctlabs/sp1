--- conflicted
+++ resolved
@@ -1,4 +1,3 @@
-use arrayref::array_ref;
 use core::fmt::Debug;
 use core::mem::size_of;
 use std::iter::once;
@@ -73,7 +72,7 @@
     }
 }
 
-impl<T: Clone> PublicValues<Word<T>, T> {
+impl<T: Clone + Debug> PublicValues<Word<T>, T> {
     /// Convert a vector of field elements into a PublicValues struct.
     pub fn from_vec(data: Vec<T>) -> Self {
         let mut iter = data.iter().cloned();
@@ -101,13 +100,8 @@
         };
 
         Self {
-<<<<<<< HEAD
             committed_value_digest: committed_value_digest.try_into().unwrap(),
             deferred_proofs_digest: deferred_proofs_digest.try_into().unwrap(),
-=======
-            committed_value_digest: array_ref![committed_value_digest, 0, PV_DIGEST_NUM_WORDS]
-                .clone(),
->>>>>>> e75c467d
             shard: shard.to_owned(),
             start_pc: start_pc.to_owned(),
             next_pc: next_pc.to_owned(),
