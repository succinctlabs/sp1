--- conflicted
+++ resolved
@@ -665,26 +665,14 @@
 }
 
 impl<AB: AirBuilder + MessageBuilder<AirInteraction<AB::Expr>>> BaseAirBuilder for AB {}
-<<<<<<< HEAD
-impl<AB: AirBuilder + MessageBuilder<AirInteraction<AB::Expr>>> ByteAirBuilder for AB {}
-impl<AB: AirBuilder + MessageBuilder<AirInteraction<AB::Expr>>> WordAirBuilder for AB {}
-impl<AB: AirBuilder + MessageBuilder<AirInteraction<AB::Expr>>> AluAirBuilder for AB {}
-impl<AB: AirBuilder + MessageBuilder<AirInteraction<AB::Expr>>> MemoryAirBuilder for AB {}
-impl<AB: AirBuilder + MessageBuilder<AirInteraction<AB::Expr>>> ProgramAirBuilder for AB {}
-impl<AB: AirBuilder + MessageBuilder<AirInteraction<AB::Expr>>> ExtensionAirBuilder for AB {}
-impl<AB: AirBuilder + MessageBuilder<AirInteraction<AB::Expr>> + AirBuilderWithPublicValues>
-    SP1AirBuilder for AB
-{
-}
-=======
+
 impl<AB: BaseAirBuilder> ByteAirBuilder for AB {}
 impl<AB: BaseAirBuilder> WordAirBuilder for AB {}
 impl<AB: BaseAirBuilder> AluAirBuilder for AB {}
 impl<AB: BaseAirBuilder> MemoryAirBuilder for AB {}
 impl<AB: BaseAirBuilder> ProgramAirBuilder for AB {}
 impl<AB: BaseAirBuilder> ExtensionAirBuilder for AB {}
-impl<AB: BaseAirBuilder> SP1AirBuilder for AB {}
->>>>>>> bb0e423e
+impl<AB: BaseAirBuilder + AirBuilderWithPublicValues> SP1AirBuilder for AB {}
 
 impl<'a, SC: StarkGenericConfig> EmptyMessageBuilder for ProverConstraintFolder<'a, SC> {}
 impl<'a, SC: StarkGenericConfig> EmptyMessageBuilder for VerifierConstraintFolder<'a, SC> {}
