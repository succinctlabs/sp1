mod context;
mod hooks;
mod instruction;
mod io;
mod memory;
mod opcode;
mod program;
mod record;
mod register;
mod report;
mod state;
mod syscall;
#[macro_use]
mod utils;
mod subproof;

pub use context::*;
pub use hooks::*;
pub use instruction::*;
pub use memory::*;
pub use opcode::*;
pub use program::*;
pub use record::*;
pub use register::*;
pub use report::*;
pub use state::*;
pub use subproof::*;
pub use syscall::*;
pub use utils::*;

use std::collections::hash_map::Entry;
use std::collections::HashMap;
use std::fs::File;
use std::io::BufWriter;
use std::io::Write;
use std::sync::Arc;

use thiserror::Error;

use crate::alu::create_alu_lookup_id;
use crate::alu::create_alu_lookups;
use crate::bytes::NUM_BYTE_LOOKUP_CHANNELS;
use crate::memory::MemoryInitializeFinalizeEvent;
use crate::utils::SP1CoreOpts;
use crate::{alu::AluEvent, cpu::CpuEvent};

/// An implementation of a runtime for the SP1 RISC-V zkVM.
///
/// The runtime is responsible for executing a user program and tracing important events which occur
/// during execution (i.e., memory reads, alu operations, etc).
///
/// For more information on the RV32IM instruction set, see the following:
/// https://www.cs.sfu.ca/~ashriram/Courses/CS295/assets/notebooks/RISCV/RISCV_CARD.pdf
pub struct Runtime<'a> {
    /// The program.
    pub program: Arc<Program>,

    /// The state of the execution.
    pub state: ExecutionState,

    /// The current trace of the execution that is being collected.
    pub record: ExecutionRecord,

    /// The collected records, split by cpu cycles.
    pub records: Vec<ExecutionRecord>,

    /// The memory accesses for the current cycle.
    pub memory_accesses: MemoryAccessRecord,

    /// The maximum size of each shard.
    pub shard_size: u32,

    pub shard_batch_size: u32,

    /// A counter for the number of cycles that have been executed in certain functions.
    pub cycle_tracker: HashMap<String, (u64, u32)>,

    /// A buffer for stdout and stderr IO.
    pub io_buf: HashMap<u32, String>,

    /// A buffer for writing trace events to a file.
    pub trace_buf: Option<BufWriter<File>>,

    /// Whether the runtime is in constrained mode or not.
    ///
    /// In unconstrained mode, any events, clock, register, or memory changes are reset after leaving
    /// the unconstrained block. The only thing preserved is writes to the input stream.
    pub unconstrained: bool,

    /// The state of the runtime when in unconstrained mode.
    pub(crate) unconstrained_state: ForkState,

    /// The mapping between syscall codes and their implementations.
    pub syscall_map: HashMap<SyscallCode, Arc<dyn Syscall>>,

    /// The maximum number of cycles for a syscall.
    pub max_syscall_cycles: u32,

    /// Whether to emit events during execution.
    pub emit_events: bool,

    /// Report of the program execution.
    pub report: ExecutionReport,

    /// Whether we should write to the report.
    pub print_report: bool,

    /// Verifier used to sanity check `verify_sp1_proof` during runtime.
    pub subproof_verifier: Arc<dyn SubproofVerifier + 'a>,

    /// Registry of hooks, to be invoked by writing to certain file descriptors.
    pub hook_registry: HookRegistry<'a>,

<<<<<<< HEAD
    // The options for the runtime.
    pub opts: SP1CoreOpts,
=======
    /// The maximum number of cpu cycles to use for execution.
    pub max_cycles: Option<u64>,
>>>>>>> ee93afa8
}

#[derive(Error, Debug)]
pub enum ExecutionError {
    #[error("execution failed with exit code {0}")]
    HaltWithNonZeroExitCode(u32),
    #[error("invalid memory access for opcode {0} and address {1}")]
    InvalidMemoryAccess(Opcode, u32),
    #[error("unimplemented syscall {0}")]
    UnsupportedSyscall(u32),
    #[error("breakpoint encountered")]
    Breakpoint(),
    #[error("exceeded cycle limit of {0}")]
    ExceededCycleLimit(u64),
    #[error("got unimplemented as opcode")]
    Unimplemented(),
}

impl<'a> Runtime<'a> {
    // Create a new runtime from a program and options.
    pub fn new(program: Program, opts: SP1CoreOpts) -> Self {
        Self::with_context(program, opts, Default::default())
    }

    /// Create a new runtime from a program, options, and a context.
    pub fn with_context(program: Program, opts: SP1CoreOpts, context: SP1Context<'a>) -> Self {
        // Create a shared reference to the program.
        let program = Arc::new(program);

        // Create a default record with the program.
        let record = ExecutionRecord {
            program: program.clone(),
            ..Default::default()
        };

        // If TRACE_FILE is set, initialize the trace buffer.
        let trace_buf = if let Ok(trace_file) = std::env::var("TRACE_FILE") {
            let file = File::create(trace_file).unwrap();
            Some(BufWriter::new(file))
        } else {
            None
        };

        // Determine the maximum number of cycles for any syscall.
        let syscall_map = default_syscall_map();
        let max_syscall_cycles = syscall_map
            .values()
            .map(|syscall| syscall.num_extra_cycles())
            .max()
            .unwrap_or(0);

        let subproof_verifier = context
            .subproof_verifier
            .unwrap_or_else(|| Arc::new(DefaultSubproofVerifier::new()));
        let hook_registry = context.hook_registry.unwrap_or_default();

        Self {
            record,
            records: vec![],
            state: ExecutionState::new(program.pc_start),
            program,
            memory_accesses: MemoryAccessRecord::default(),
            shard_size: (opts.shard_size as u32) * 4,
            shard_batch_size: opts.shard_batch_size as u32,
            cycle_tracker: HashMap::new(),
            io_buf: HashMap::new(),
            trace_buf,
            unconstrained: false,
            unconstrained_state: ForkState::default(),
            syscall_map,
            emit_events: true,
            max_syscall_cycles,
            report: ExecutionReport::default(),
            print_report: false,
            subproof_verifier,
            hook_registry,
<<<<<<< HEAD
            opts,
=======
            max_cycles: context.max_cycles,
>>>>>>> ee93afa8
        }
    }

    /// Invokes the hook corresponding to the given file descriptor `fd` with the data `buf`,
    /// returning the resulting data.
    pub fn hook(&self, fd: u32, buf: &[u8]) -> Vec<Vec<u8>> {
        self.hook_registry
            .get(&fd)
            .unwrap()
            .invoke_hook(self.hook_env(), buf)
    }

    /// Prepare a `HookEnv` for use by hooks.
    pub fn hook_env<'b>(&'b self) -> HookEnv<'b, 'a> {
        HookEnv { runtime: self }
    }

    /// Recover runtime state from a program and existing execution state.
    pub fn recover(program: Program, state: ExecutionState, opts: SP1CoreOpts) -> Self {
        let mut runtime = Self::new(program.clone(), opts);
        runtime.state = state;
        runtime
    }

    /// Get the current values of the registers.
    pub fn registers(&self) -> [u32; 32] {
        let mut registers = [0; 32];
        for i in 0..32 {
            let addr = Register::from_u32(i as u32) as u32;
            registers[i] = match self.state.memory.get(&addr) {
                Some(record) => record.value,
                None => 0,
            };
        }
        registers
    }

    /// Get the current value of a register.
    pub fn register(&self, register: Register) -> u32 {
        let addr = register as u32;
        match self.state.memory.get(&addr) {
            Some(record) => record.value,
            None => 0,
        }
    }

    /// Get the current value of a word.
    pub fn word(&self, addr: u32) -> u32 {
        match self.state.memory.get(&addr) {
            Some(record) => record.value,
            None => 0,
        }
    }

    /// Get the current value of a byte.
    pub fn byte(&self, addr: u32) -> u8 {
        let word = self.word(addr - addr % 4);
        (word >> ((addr % 4) * 8)) as u8
    }

    /// Get the current timestamp for a given memory access position.
    pub const fn timestamp(&self, position: &MemoryAccessPosition) -> u32 {
        self.state.clk + *position as u32
    }

    /// Get the current shard.
    #[inline]
    pub fn shard(&self) -> u32 {
        self.state.current_shard
    }

    #[inline]
    pub fn channel(&self) -> u32 {
        self.state.channel
    }

    /// Read a word from memory and create an access record.
    pub fn mr(&mut self, addr: u32, shard: u32, timestamp: u32) -> MemoryReadRecord {
        // Get the memory record entry.
        let entry = self.state.memory.entry(addr);

        // If we're in unconstrained mode, we don't want to modify state, so we'll save the
        // original state if it's the first time modifying it.
        if self.unconstrained {
            let record = match entry {
                Entry::Occupied(ref entry) => Some(entry.get()),
                Entry::Vacant(_) => None,
            };
            self.unconstrained_state
                .memory_diff
                .entry(addr)
                .or_insert(record.copied());
        }

        // If it's the first time accessing this address, initialize previous values.
        let record: &mut MemoryRecord = match entry {
            Entry::Occupied(entry) => entry.into_mut(),
            Entry::Vacant(entry) => {
                // If addr has a specific value to be initialized with, use that, otherwise 0.
                let value = self.state.uninitialized_memory.get(&addr).unwrap_or(&0);
                entry.insert(MemoryRecord {
                    value: *value,
                    shard: 0,
                    timestamp: 0,
                })
            }
        };
        let value = record.value;
        let prev_shard = record.shard;
        let prev_timestamp = record.timestamp;
        record.shard = shard;
        record.timestamp = timestamp;

        // Construct the memory read record.
        MemoryReadRecord::new(value, shard, timestamp, prev_shard, prev_timestamp)
    }

    /// Write a word to memory and create an access record.
    pub fn mw(&mut self, addr: u32, value: u32, shard: u32, timestamp: u32) -> MemoryWriteRecord {
        // Get the memory record entry.
        let entry = self.state.memory.entry(addr);

        // If we're in unconstrained mode, we don't want to modify state, so we'll save the
        // original state if it's the first time modifying it.
        if self.unconstrained {
            let record = match entry {
                Entry::Occupied(ref entry) => Some(entry.get()),
                Entry::Vacant(_) => None,
            };
            self.unconstrained_state
                .memory_diff
                .entry(addr)
                .or_insert(record.copied());
        }

        // If it's the first time accessing this address, initialize previous values.
        let record: &mut MemoryRecord = match entry {
            Entry::Occupied(entry) => entry.into_mut(),
            Entry::Vacant(entry) => {
                // If addr has a specific value to be initialized with, use that, otherwise 0.
                let value = self.state.uninitialized_memory.get(&addr).unwrap_or(&0);

                entry.insert(MemoryRecord {
                    value: *value,
                    shard: 0,
                    timestamp: 0,
                })
            }
        };
        let prev_value = record.value;
        let prev_shard = record.shard;
        let prev_timestamp = record.timestamp;
        record.value = value;
        record.shard = shard;
        record.timestamp = timestamp;

        // Construct the memory write record.
        MemoryWriteRecord::new(
            value,
            shard,
            timestamp,
            prev_value,
            prev_shard,
            prev_timestamp,
        )
    }

    /// Read from memory, assuming that all addresses are aligned.
    pub fn mr_cpu(&mut self, addr: u32, position: MemoryAccessPosition) -> u32 {
        // Assert that the address is aligned.
        assert_valid_memory_access!(addr, position);

        // Read the address from memory and create a memory read record.
        let record = self.mr(addr, self.shard(), self.timestamp(&position));

        // If we're not in unconstrained mode, record the access for the current cycle.
        if !self.unconstrained && self.emit_events {
            match position {
                MemoryAccessPosition::A => self.memory_accesses.a = Some(record.into()),
                MemoryAccessPosition::B => self.memory_accesses.b = Some(record.into()),
                MemoryAccessPosition::C => self.memory_accesses.c = Some(record.into()),
                MemoryAccessPosition::Memory => self.memory_accesses.memory = Some(record.into()),
            }
        }
        record.value
    }

    /// Write to memory.
    pub fn mw_cpu(&mut self, addr: u32, value: u32, position: MemoryAccessPosition) {
        // Assert that the address is aligned.
        assert_valid_memory_access!(addr, position);

        // Read the address from memory and create a memory read record.
        let record = self.mw(addr, value, self.shard(), self.timestamp(&position));

        // If we're not in unconstrained mode, record the access for the current cycle.
        if !self.unconstrained {
            match position {
                MemoryAccessPosition::A => {
                    assert!(self.memory_accesses.a.is_none());
                    self.memory_accesses.a = Some(record.into());
                }
                MemoryAccessPosition::B => {
                    assert!(self.memory_accesses.b.is_none());
                    self.memory_accesses.b = Some(record.into());
                }
                MemoryAccessPosition::C => {
                    assert!(self.memory_accesses.c.is_none());
                    self.memory_accesses.c = Some(record.into());
                }
                MemoryAccessPosition::Memory => {
                    assert!(self.memory_accesses.memory.is_none());
                    self.memory_accesses.memory = Some(record.into());
                }
            }
        }
    }

    /// Read from a register.
    pub fn rr(&mut self, register: Register, position: MemoryAccessPosition) -> u32 {
        self.mr_cpu(register as u32, position)
    }

    /// Write to a register.
    pub fn rw(&mut self, register: Register, value: u32) {
        // The only time we are writing to a register is when it is in operand A.
        // Register %x0 should always be 0. See 2.6 Load and Store Instruction on
        // P.18 of the RISC-V spec. We always write 0 to %x0.
        if register == Register::X0 {
            self.mw_cpu(register as u32, 0, MemoryAccessPosition::A);
        } else {
            self.mw_cpu(register as u32, value, MemoryAccessPosition::A)
        }
    }

    /// Emit a CPU event.
    #[allow(clippy::too_many_arguments)]
    fn emit_cpu(
        &mut self,
        shard: u32,
        channel: u32,
        clk: u32,
        pc: u32,
        next_pc: u32,
        instruction: Instruction,
        a: u32,
        b: u32,
        c: u32,
        memory_store_value: Option<u32>,
        record: MemoryAccessRecord,
        exit_code: u32,
        lookup_id: usize,
        syscall_lookup_id: usize,
    ) {
        let cpu_event = CpuEvent {
            shard,
            channel,
            clk,
            pc,
            next_pc,
            instruction,
            a,
            a_record: record.a,
            b,
            b_record: record.b,
            c,
            c_record: record.c,
            memory: memory_store_value,
            memory_record: record.memory,
            exit_code,
            alu_lookup_id: lookup_id,
            syscall_lookup_id,
            memory_add_lookup_id: create_alu_lookup_id(),
            memory_sub_lookup_id: create_alu_lookup_id(),
            branch_lt_lookup_id: create_alu_lookup_id(),
            branch_gt_lookup_id: create_alu_lookup_id(),
            branch_add_lookup_id: create_alu_lookup_id(),
            jump_jal_lookup_id: create_alu_lookup_id(),
            jump_jalr_lookup_id: create_alu_lookup_id(),
            auipc_lookup_id: create_alu_lookup_id(),
        };

        self.record.cpu_events.push(cpu_event);
    }

    /// Emit an ALU event.
    fn emit_alu(&mut self, clk: u32, opcode: Opcode, a: u32, b: u32, c: u32, lookup_id: usize) {
        let event = AluEvent {
            lookup_id,
            shard: self.shard(),
            clk,
            channel: self.channel(),
            opcode,
            a,
            b,
            c,
            sub_lookups: create_alu_lookups(),
        };
        match opcode {
            Opcode::ADD => {
                self.record.add_events.push(event);
            }
            Opcode::SUB => {
                self.record.sub_events.push(event);
            }
            Opcode::XOR | Opcode::OR | Opcode::AND => {
                self.record.bitwise_events.push(event);
            }
            Opcode::SLL => {
                self.record.shift_left_events.push(event);
            }
            Opcode::SRL | Opcode::SRA => {
                self.record.shift_right_events.push(event);
            }
            Opcode::SLT | Opcode::SLTU => {
                self.record.lt_events.push(event);
            }
            Opcode::MUL | Opcode::MULHU | Opcode::MULHSU | Opcode::MULH => {
                self.record.mul_events.push(event);
            }
            Opcode::DIVU | Opcode::REMU | Opcode::DIV | Opcode::REM => {
                self.record.divrem_events.push(event);
            }
            _ => {}
        }
    }

    /// Fetch the destination register and input operand values for an ALU instruction.
    fn alu_rr(&mut self, instruction: Instruction) -> (Register, u32, u32) {
        if !instruction.imm_c {
            let (rd, rs1, rs2) = instruction.r_type();
            let c = self.rr(rs2, MemoryAccessPosition::C);
            let b = self.rr(rs1, MemoryAccessPosition::B);
            (rd, b, c)
        } else if !instruction.imm_b && instruction.imm_c {
            let (rd, rs1, imm) = instruction.i_type();
            let (rd, b, c) = (rd, self.rr(rs1, MemoryAccessPosition::B), imm);
            (rd, b, c)
        } else {
            assert!(instruction.imm_b && instruction.imm_c);
            let (rd, b, c) = (
                Register::from_u32(instruction.op_a),
                instruction.op_b,
                instruction.op_c,
            );
            (rd, b, c)
        }
    }

    /// Set the destination register with the result and emit an ALU event.
    fn alu_rw(
        &mut self,
        instruction: Instruction,
        rd: Register,
        a: u32,
        b: u32,
        c: u32,
        lookup_id: usize,
    ) {
        self.rw(rd, a);
        if self.emit_events {
            self.emit_alu(self.state.clk, instruction.opcode, a, b, c, lookup_id);
        }
    }

    /// Fetch the input operand values for a load instruction.
    fn load_rr(&mut self, instruction: Instruction) -> (Register, u32, u32, u32, u32) {
        let (rd, rs1, imm) = instruction.i_type();
        let (b, c) = (self.rr(rs1, MemoryAccessPosition::B), imm);
        let addr = b.wrapping_add(c);
        let memory_value = self.mr_cpu(align(addr), MemoryAccessPosition::Memory);
        (rd, b, c, addr, memory_value)
    }

    /// Fetch the input operand values for a store instruction.
    fn store_rr(&mut self, instruction: Instruction) -> (u32, u32, u32, u32, u32) {
        let (rs1, rs2, imm) = instruction.s_type();
        let c = imm;
        let b = self.rr(rs2, MemoryAccessPosition::B);
        let a = self.rr(rs1, MemoryAccessPosition::A);
        let addr = b.wrapping_add(c);
        let memory_value = self.word(align(addr));
        (a, b, c, addr, memory_value)
    }

    /// Fetch the input operand values for a branch instruction.
    fn branch_rr(&mut self, instruction: Instruction) -> (u32, u32, u32) {
        let (rs1, rs2, imm) = instruction.b_type();
        let c = imm;
        let b = self.rr(rs2, MemoryAccessPosition::B);
        let a = self.rr(rs1, MemoryAccessPosition::A);
        (a, b, c)
    }

    /// Fetch the instruction at the current program counter.
    fn fetch(&self) -> Instruction {
        let idx = ((self.state.pc - self.program.pc_base) / 4) as usize;
        self.program.instructions[idx]
    }

    /// Execute the given instruction over the current state of the runtime.
    fn execute_instruction(&mut self, instruction: Instruction) -> Result<(), ExecutionError> {
        let mut pc = self.state.pc;
        let mut clk = self.state.clk;
        let mut exit_code = 0u32;

        let mut next_pc = self.state.pc.wrapping_add(4);

        let rd: Register;
        let (a, b, c): (u32, u32, u32);
        let (addr, memory_read_value): (u32, u32);
        let mut memory_store_value: Option<u32> = None;
        self.memory_accesses = MemoryAccessRecord::default();

        let lookup_id = create_alu_lookup_id();
        let syscall_lookup_id = create_alu_lookup_id();

        if self.print_report && !self.unconstrained {
            self.report
                .opcode_counts
                .entry(instruction.opcode)
                .and_modify(|c| *c += 1)
                .or_insert(1);
        }

        match instruction.opcode {
            // Arithmetic instructions.
            Opcode::ADD => {
                (rd, b, c) = self.alu_rr(instruction);
                a = b.wrapping_add(c);
                self.alu_rw(instruction, rd, a, b, c, lookup_id);
            }
            Opcode::SUB => {
                (rd, b, c) = self.alu_rr(instruction);
                a = b.wrapping_sub(c);
                self.alu_rw(instruction, rd, a, b, c, lookup_id);
            }
            Opcode::XOR => {
                (rd, b, c) = self.alu_rr(instruction);
                a = b ^ c;
                self.alu_rw(instruction, rd, a, b, c, lookup_id);
            }
            Opcode::OR => {
                (rd, b, c) = self.alu_rr(instruction);
                a = b | c;
                self.alu_rw(instruction, rd, a, b, c, lookup_id);
            }
            Opcode::AND => {
                (rd, b, c) = self.alu_rr(instruction);
                a = b & c;
                self.alu_rw(instruction, rd, a, b, c, lookup_id);
            }
            Opcode::SLL => {
                (rd, b, c) = self.alu_rr(instruction);
                a = b.wrapping_shl(c);
                self.alu_rw(instruction, rd, a, b, c, lookup_id);
            }
            Opcode::SRL => {
                (rd, b, c) = self.alu_rr(instruction);
                a = b.wrapping_shr(c);
                self.alu_rw(instruction, rd, a, b, c, lookup_id);
            }
            Opcode::SRA => {
                (rd, b, c) = self.alu_rr(instruction);
                a = (b as i32).wrapping_shr(c) as u32;
                self.alu_rw(instruction, rd, a, b, c, lookup_id);
            }
            Opcode::SLT => {
                (rd, b, c) = self.alu_rr(instruction);
                a = if (b as i32) < (c as i32) { 1 } else { 0 };
                self.alu_rw(instruction, rd, a, b, c, lookup_id);
            }
            Opcode::SLTU => {
                (rd, b, c) = self.alu_rr(instruction);
                a = if b < c { 1 } else { 0 };
                self.alu_rw(instruction, rd, a, b, c, lookup_id);
            }

            // Load instructions.
            Opcode::LB => {
                (rd, b, c, addr, memory_read_value) = self.load_rr(instruction);
                let value = (memory_read_value).to_le_bytes()[(addr % 4) as usize];
                a = ((value as i8) as i32) as u32;
                memory_store_value = Some(memory_read_value);
                self.rw(rd, a);
            }
            Opcode::LH => {
                (rd, b, c, addr, memory_read_value) = self.load_rr(instruction);
                if addr % 2 != 0 {
                    return Err(ExecutionError::InvalidMemoryAccess(Opcode::LH, addr));
                }
                let value = match (addr >> 1) % 2 {
                    0 => memory_read_value & 0x0000FFFF,
                    1 => (memory_read_value & 0xFFFF0000) >> 16,
                    _ => unreachable!(),
                };
                a = ((value as i16) as i32) as u32;
                memory_store_value = Some(memory_read_value);
                self.rw(rd, a);
            }
            Opcode::LW => {
                (rd, b, c, addr, memory_read_value) = self.load_rr(instruction);
                if addr % 4 != 0 {
                    return Err(ExecutionError::InvalidMemoryAccess(Opcode::LW, addr));
                }
                a = memory_read_value;
                memory_store_value = Some(memory_read_value);
                self.rw(rd, a);
            }
            Opcode::LBU => {
                (rd, b, c, addr, memory_read_value) = self.load_rr(instruction);
                let value = (memory_read_value).to_le_bytes()[(addr % 4) as usize];
                a = value as u32;
                memory_store_value = Some(memory_read_value);
                self.rw(rd, a);
            }
            Opcode::LHU => {
                (rd, b, c, addr, memory_read_value) = self.load_rr(instruction);
                if addr % 2 != 0 {
                    return Err(ExecutionError::InvalidMemoryAccess(Opcode::LHU, addr));
                }
                let value = match (addr >> 1) % 2 {
                    0 => memory_read_value & 0x0000FFFF,
                    1 => (memory_read_value & 0xFFFF0000) >> 16,
                    _ => unreachable!(),
                };
                a = (value as u16) as u32;
                memory_store_value = Some(memory_read_value);
                self.rw(rd, a);
            }

            // Store instructions.
            Opcode::SB => {
                (a, b, c, addr, memory_read_value) = self.store_rr(instruction);
                let value = match addr % 4 {
                    0 => (a & 0x000000FF) + (memory_read_value & 0xFFFFFF00),
                    1 => ((a & 0x000000FF) << 8) + (memory_read_value & 0xFFFF00FF),
                    2 => ((a & 0x000000FF) << 16) + (memory_read_value & 0xFF00FFFF),
                    3 => ((a & 0x000000FF) << 24) + (memory_read_value & 0x00FFFFFF),
                    _ => unreachable!(),
                };
                memory_store_value = Some(value);
                self.mw_cpu(align(addr), value, MemoryAccessPosition::Memory);
            }
            Opcode::SH => {
                (a, b, c, addr, memory_read_value) = self.store_rr(instruction);
                if addr % 2 != 0 {
                    return Err(ExecutionError::InvalidMemoryAccess(Opcode::SH, addr));
                }
                let value = match (addr >> 1) % 2 {
                    0 => (a & 0x0000FFFF) + (memory_read_value & 0xFFFF0000),
                    1 => ((a & 0x0000FFFF) << 16) + (memory_read_value & 0x0000FFFF),
                    _ => unreachable!(),
                };
                memory_store_value = Some(value);
                self.mw_cpu(align(addr), value, MemoryAccessPosition::Memory);
            }
            Opcode::SW => {
                (a, b, c, addr, _) = self.store_rr(instruction);
                if addr % 4 != 0 {
                    return Err(ExecutionError::InvalidMemoryAccess(Opcode::SW, addr));
                }
                let value = a;
                memory_store_value = Some(value);
                self.mw_cpu(align(addr), value, MemoryAccessPosition::Memory);
            }

            // B-type instructions.
            Opcode::BEQ => {
                (a, b, c) = self.branch_rr(instruction);
                if a == b {
                    next_pc = self.state.pc.wrapping_add(c);
                }
            }
            Opcode::BNE => {
                (a, b, c) = self.branch_rr(instruction);
                if a != b {
                    next_pc = self.state.pc.wrapping_add(c);
                }
            }
            Opcode::BLT => {
                (a, b, c) = self.branch_rr(instruction);
                if (a as i32) < (b as i32) {
                    next_pc = self.state.pc.wrapping_add(c);
                }
            }
            Opcode::BGE => {
                (a, b, c) = self.branch_rr(instruction);
                if (a as i32) >= (b as i32) {
                    next_pc = self.state.pc.wrapping_add(c);
                }
            }
            Opcode::BLTU => {
                (a, b, c) = self.branch_rr(instruction);
                if a < b {
                    next_pc = self.state.pc.wrapping_add(c);
                }
            }
            Opcode::BGEU => {
                (a, b, c) = self.branch_rr(instruction);
                if a >= b {
                    next_pc = self.state.pc.wrapping_add(c);
                }
            }

            // Jump instructions.
            Opcode::JAL => {
                let (rd, imm) = instruction.j_type();
                (b, c) = (imm, 0);
                a = self.state.pc + 4;
                self.rw(rd, a);
                next_pc = self.state.pc.wrapping_add(imm);
            }
            Opcode::JALR => {
                let (rd, rs1, imm) = instruction.i_type();
                (b, c) = (self.rr(rs1, MemoryAccessPosition::B), imm);
                a = self.state.pc + 4;
                self.rw(rd, a);
                next_pc = b.wrapping_add(c);
            }

            // Upper immediate instructions.
            Opcode::AUIPC => {
                let (rd, imm) = instruction.u_type();
                (b, c) = (imm, imm);
                a = self.state.pc.wrapping_add(b);
                self.rw(rd, a);
            }

            // System instructions.
            Opcode::ECALL => {
                // We peek at register x5 to get the syscall id. The reason we don't `self.rr` this
                // register is that we write to it later.
                let t0 = Register::X5;
                let syscall_id = self.register(t0);
                c = self.rr(Register::X11, MemoryAccessPosition::C);
                b = self.rr(Register::X10, MemoryAccessPosition::B);
                let syscall = SyscallCode::from_u32(syscall_id);

                if self.print_report && !self.unconstrained {
                    self.report
                        .syscall_counts
                        .entry(syscall)
                        .and_modify(|c| *c += 1)
                        .or_insert(1);
                }

                let syscall_impl = self.get_syscall(syscall).cloned();
                let mut precompile_rt = SyscallContext::new(self);
                precompile_rt.syscall_lookup_id = syscall_lookup_id;
                let (precompile_next_pc, precompile_cycles, returned_exit_code) =
                    if let Some(syscall_impl) = syscall_impl {
                        // Executing a syscall optionally returns a value to write to the t0 register.
                        // If it returns None, we just keep the syscall_id in t0.
                        let res = syscall_impl.execute(&mut precompile_rt, b, c);
                        if let Some(val) = res {
                            a = val;
                        } else {
                            a = syscall_id;
                        }

                        // If the syscall is `HALT` and the exit code is non-zero, return an error.
                        if syscall == SyscallCode::HALT && precompile_rt.exit_code != 0 {
                            return Err(ExecutionError::HaltWithNonZeroExitCode(
                                precompile_rt.exit_code,
                            ));
                        }

                        (
                            precompile_rt.next_pc,
                            syscall_impl.num_extra_cycles(),
                            precompile_rt.exit_code,
                        )
                    } else {
                        return Err(ExecutionError::UnsupportedSyscall(syscall_id));
                    };

                // Allow the syscall impl to modify state.clk/pc (exit unconstrained does this)
                clk = self.state.clk;
                pc = self.state.pc;

                self.rw(t0, a);
                next_pc = precompile_next_pc;
                self.state.clk += precompile_cycles;
                exit_code = returned_exit_code;

                // Update the syscall counts.
                let syscall_count = self.state.syscall_counts.entry(syscall).or_insert(0);
                let (threshold, multiplier) = match syscall {
                    SyscallCode::KECCAK_PERMUTE => {
                        (self.opts.split_opts.keccak_split_threshold, 24)
                    }
                    SyscallCode::SHA_EXTEND => {
                        (self.opts.split_opts.sha_extend_split_threshold, 48)
                    }
                    SyscallCode::SHA_COMPRESS => {
                        (self.opts.split_opts.sha_compress_split_threshold, 80)
                    }
                    _ => (self.opts.split_opts.deferred_shift_threshold, 1),
                };
                let nonce = (((*syscall_count as usize) % threshold) * multiplier) as u32;
                self.record.nonce_lookup.insert(syscall_lookup_id, nonce);
                *syscall_count += 1;
            }
            Opcode::EBREAK => {
                return Err(ExecutionError::Breakpoint());
            }

            // Multiply instructions.
            Opcode::MUL => {
                (rd, b, c) = self.alu_rr(instruction);
                a = b.wrapping_mul(c);
                self.alu_rw(instruction, rd, a, b, c, lookup_id);
            }
            Opcode::MULH => {
                (rd, b, c) = self.alu_rr(instruction);
                a = (((b as i32) as i64).wrapping_mul((c as i32) as i64) >> 32) as u32;
                self.alu_rw(instruction, rd, a, b, c, lookup_id);
            }
            Opcode::MULHU => {
                (rd, b, c) = self.alu_rr(instruction);
                a = ((b as u64).wrapping_mul(c as u64) >> 32) as u32;
                self.alu_rw(instruction, rd, a, b, c, lookup_id);
            }
            Opcode::MULHSU => {
                (rd, b, c) = self.alu_rr(instruction);
                a = (((b as i32) as i64).wrapping_mul(c as i64) >> 32) as u32;
                self.alu_rw(instruction, rd, a, b, c, lookup_id);
            }
            Opcode::DIV => {
                (rd, b, c) = self.alu_rr(instruction);
                if c == 0 {
                    a = u32::MAX;
                } else {
                    a = (b as i32).wrapping_div(c as i32) as u32;
                }
                self.alu_rw(instruction, rd, a, b, c, lookup_id);
            }
            Opcode::DIVU => {
                (rd, b, c) = self.alu_rr(instruction);
                if c == 0 {
                    a = u32::MAX;
                } else {
                    a = b.wrapping_div(c);
                }
                self.alu_rw(instruction, rd, a, b, c, lookup_id);
            }
            Opcode::REM => {
                (rd, b, c) = self.alu_rr(instruction);
                if c == 0 {
                    a = b;
                } else {
                    a = (b as i32).wrapping_rem(c as i32) as u32;
                }
                self.alu_rw(instruction, rd, a, b, c, lookup_id);
            }
            Opcode::REMU => {
                (rd, b, c) = self.alu_rr(instruction);
                if c == 0 {
                    a = b;
                } else {
                    a = b.wrapping_rem(c);
                }
                self.alu_rw(instruction, rd, a, b, c, lookup_id);
            }

            // See https://github.com/riscv-non-isa/riscv-asm-manual/blob/master/riscv-asm.md#instruction-aliases
            Opcode::UNIMP => {
                return Err(ExecutionError::Unimplemented());
            }
        }

        // Update the program counter.
        self.state.pc = next_pc;

        // Update the clk to the next cycle.
        self.state.clk += 4;

        let channel = self.channel();

        // Update the channel to the next cycle.
        if !self.unconstrained {
            self.state.channel = (self.state.channel + 1) % NUM_BYTE_LOOKUP_CHANNELS;
        }

        // Emit the CPU event for this cycle.
        if self.emit_events {
            self.emit_cpu(
                self.shard(),
                channel,
                clk,
                pc,
                next_pc,
                instruction,
                a,
                b,
                c,
                memory_store_value,
                self.memory_accesses,
                exit_code,
                lookup_id,
                syscall_lookup_id,
            );
        };
        Ok(())
    }

    /// Executes one cycle of the program, returning whether the program has finished.
    #[inline]
    fn execute_cycle(&mut self) -> Result<bool, ExecutionError> {
        // Fetch the instruction at the current program counter.
        let instruction = self.fetch();

        // Log the current state of the runtime.
        self.log(&instruction);

        // Execute the instruction.
        self.execute_instruction(instruction)?;

        // Increment the clock.
        self.state.global_clk += 1;

        // If there's not enough cycles left for another instruction, move to the next shard.
        // We multiply by 4 because clk is incremented by 4 for each normal instruction.
        if !self.unconstrained && self.max_syscall_cycles + self.state.clk >= self.shard_size {
            self.state.current_shard += 1;
            self.state.clk = 0;
            self.state.channel = 0;

            self.bump_record();
        }

        // If the cycle limit is exceeded, return an error.
        if let Some(max_cycles) = self.max_cycles {
            if self.state.global_clk >= max_cycles {
                return Err(ExecutionError::ExceededCycleLimit(max_cycles));
            }
        }

        Ok(self.state.pc.wrapping_sub(self.program.pc_base)
            >= (self.program.instructions.len() * 4) as u32)
    }

    pub fn bump_record(&mut self) {
        let removed_record =
            std::mem::replace(&mut self.record, ExecutionRecord::new(self.program.clone()));
        let public_values = removed_record.public_values;
        self.record.public_values = public_values;
        self.records.push(removed_record);
    }

    /// Execute up to `self.shard_batch_size` cycles, returning the events emitted and whether the program ended.
    pub fn execute_record(&mut self) -> Result<(Vec<ExecutionRecord>, bool), ExecutionError> {
        self.emit_events = true;
        self.print_report = true;
        let done = self.execute()?;
        Ok((std::mem::take(&mut self.records), done))
    }

    /// Execute up to `self.shard_batch_size` cycles, returning a copy of the prestate and whether the program ended.
    pub fn execute_state(&mut self) -> Result<(ExecutionState, bool), ExecutionError> {
        self.emit_events = false;
        self.print_report = false;
        let state = self.state.clone();
        let done = self.execute()?;
        Ok((state, done))
    }

    fn initialize(&mut self) {
        self.state.clk = 0;
        self.state.channel = 0;

        tracing::debug!("loading memory image");
        for (addr, value) in self.program.memory_image.iter() {
            self.state.memory.insert(
                *addr,
                MemoryRecord {
                    value: *value,
                    shard: 0,
                    timestamp: 0,
                },
            );
        }
    }

    pub fn run_untraced(&mut self) -> Result<(), ExecutionError> {
        self.emit_events = false;
        self.print_report = true;
        while !self.execute()? {}
        Ok(())
    }

    pub fn run(&mut self) -> Result<(), ExecutionError> {
        self.emit_events = true;
        self.print_report = true;
        while !self.execute()? {}
        Ok(())
    }

    pub fn dry_run(&mut self) {
        self.emit_events = false;
        while !self.execute().unwrap() {}
    }

    /// Executes up to `self.shard_batch_size` cycles of the program, returning whether the program has finished.
    fn execute(&mut self) -> Result<bool, ExecutionError> {
        // Get the program.
        let program = self.program.clone();

        // Get the current shard.
        let start_shard = self.state.current_shard;

        // If it's the first cycle, initialize the program.
        if self.state.global_clk == 0 {
            self.initialize();
        }

        // Loop until we've executed `self.shard_batch_size` shards if `self.shard_batch_size` is set.
        let mut done = false;
        let mut current_shard = self.state.current_shard;
        let mut num_shards_executed = 0;
        loop {
            if self.execute_cycle()? {
                done = true;
                break;
            }

            if self.shard_batch_size > 0 && current_shard != self.state.current_shard {
                num_shards_executed += 1;
                current_shard = self.state.current_shard;
                if num_shards_executed == self.shard_batch_size {
                    break;
                }
            }
        }

        // Get the final public values.
        let public_values = self.record.public_values;

        // Push the remaining execution record, if there are any CPU events.
        if !self.record.cpu_events.is_empty() {
            self.bump_record();
        }

        if done {
            self.postprocess();

            // Push the remaining execution record with memory initialize & finalize events.
            self.bump_record();
        }

        // Set the global public values for all shards.
        let mut last_next_pc = 0;
        let mut last_exit_code = 0;
        for (i, record) in self.records.iter_mut().enumerate() {
            record.program = program.clone();
            record.public_values = public_values;
            record.public_values.committed_value_digest = public_values.committed_value_digest;
            record.public_values.deferred_proofs_digest = public_values.deferred_proofs_digest;
            record.public_values.execution_shard = start_shard + i as u32;
            if !record.cpu_events.is_empty() {
                record.public_values.start_pc = record.cpu_events[0].pc;
                record.public_values.next_pc = record.cpu_events.last().unwrap().next_pc;
                record.public_values.exit_code = record.cpu_events.last().unwrap().exit_code;
                last_next_pc = record.public_values.next_pc;
                last_exit_code = record.public_values.exit_code;
            } else {
                record.public_values.start_pc = last_next_pc;
                record.public_values.next_pc = last_next_pc;
                record.public_values.exit_code = last_exit_code;
            }
        }

        Ok(done)
    }

    fn postprocess(&mut self) {
        // Flush remaining stdout/stderr
        for (fd, buf) in self.io_buf.iter() {
            if !buf.is_empty() {
                match fd {
                    1 => {
                        println!("stdout: {}", buf);
                    }
                    2 => {
                        println!("stderr: {}", buf);
                    }
                    _ => {}
                }
            }
        }

        // Flush trace buf
        if let Some(ref mut buf) = self.trace_buf {
            buf.flush().unwrap();
        }

        // Ensure that all proofs and input bytes were read, otherwise warn the user.
        if self.state.proof_stream_ptr != self.state.proof_stream.len() {
            panic!(
                "Not all proofs were read. Proving will fail during recursion. Did you pass too many proofs in or forget to call verify_sp1_proof?"
            );
        }
        if self.state.input_stream_ptr != self.state.input_stream.len() {
            log::warn!("Not all input bytes were read.");
        }

        // SECTION: Set up all MemoryInitializeFinalizeEvents needed for memory argument.
        let memory_finalize_events = &mut self.record.memory_finalize_events;

        // We handle the addr = 0 case separately, as we constrain it to be 0 in the first row
        // of the memory finalize table so it must be first in the array of events.
        let addr_0_record = self.state.memory.get(&0u32);

        let addr_0_final_record = match addr_0_record {
            Some(record) => record,
            None => &MemoryRecord {
                value: 0,
                shard: 0,
                timestamp: 1,
            },
        };
        memory_finalize_events.push(MemoryInitializeFinalizeEvent::finalize_from_record(
            0,
            addr_0_final_record,
        ));

        let memory_initialize_events = &mut self.record.memory_initialize_events;
        let addr_0_initialize_event =
            MemoryInitializeFinalizeEvent::initialize(0, 0, addr_0_record.is_some());
        memory_initialize_events.push(addr_0_initialize_event);

        for addr in self.state.memory.keys() {
            if addr == &0 {
                // Handled above.
                continue;
            }

            // Program memory is initialized in the MemoryProgram chip and doesn't require any events,
            // so we only send init events for other memory addresses.
            if !self.record.program.memory_image.contains_key(addr) {
                let initial_value = self.state.uninitialized_memory.get(addr).unwrap_or(&0);
                memory_initialize_events.push(MemoryInitializeFinalizeEvent::initialize(
                    *addr,
                    *initial_value,
                    true,
                ));
            }

            let record = *self.state.memory.get(addr).unwrap();
            memory_finalize_events.push(MemoryInitializeFinalizeEvent::finalize_from_record(
                *addr, &record,
            ));
        }
    }

    fn get_syscall(&mut self, code: SyscallCode) -> Option<&Arc<dyn Syscall>> {
        self.syscall_map.get(&code)
    }
}

#[cfg(test)]
pub mod tests {

    use crate::{
        runtime::Register,
        utils::{
            tests::{FIBONACCI_ELF, KECCAK_PERMUTE_ELF, PANIC_ELF},
            SP1CoreOpts,
        },
    };

    use super::{Instruction, Opcode, Program, Runtime};

    pub fn simple_program() -> Program {
        let instructions = vec![
            Instruction::new(Opcode::ADD, 29, 0, 5, false, true),
            Instruction::new(Opcode::ADD, 30, 0, 37, false, true),
            Instruction::new(Opcode::ADD, 31, 30, 29, false, false),
        ];
        Program::new(instructions, 0, 0)
    }

    pub fn fibonacci_program() -> Program {
        Program::from(FIBONACCI_ELF)
    }

    pub fn ssz_withdrawals_program() -> Program {
        Program::from(KECCAK_PERMUTE_ELF)
    }

    pub fn panic_program() -> Program {
        Program::from(PANIC_ELF)
    }

    fn _assert_send<T: Send>() {}

    /// Runtime needs to be Send so we can use it across async calls.
    fn _assert_runtime_is_send() {
        _assert_send::<Runtime>();
    }

    #[test]
    fn test_simple_program_run() {
        let program = simple_program();
        let mut runtime = Runtime::new(program, SP1CoreOpts::default());
        runtime.run().unwrap();
        assert_eq!(runtime.register(Register::X31), 42);
    }

    #[test]
    #[should_panic]
    fn test_panic() {
        let program = panic_program();
        let mut runtime = Runtime::new(program, SP1CoreOpts::default());
        runtime.run().unwrap();
    }

    #[test]
    fn test_add() {
        // main:
        //     addi x29, x0, 5
        //     addi x30, x0, 37
        //     add x31, x30, x29
        let instructions = vec![
            Instruction::new(Opcode::ADD, 29, 0, 5, false, true),
            Instruction::new(Opcode::ADD, 30, 0, 37, false, true),
            Instruction::new(Opcode::ADD, 31, 30, 29, false, false),
        ];
        let program = Program::new(instructions, 0, 0);
        let mut runtime = Runtime::new(program, SP1CoreOpts::default());
        runtime.run().unwrap();
        assert_eq!(runtime.register(Register::X31), 42);
    }

    #[test]
    fn test_sub() {
        //     addi x29, x0, 5
        //     addi x30, x0, 37
        //     sub x31, x30, x29
        let instructions = vec![
            Instruction::new(Opcode::ADD, 29, 0, 5, false, true),
            Instruction::new(Opcode::ADD, 30, 0, 37, false, true),
            Instruction::new(Opcode::SUB, 31, 30, 29, false, false),
        ];
        let program = Program::new(instructions, 0, 0);

        let mut runtime = Runtime::new(program, SP1CoreOpts::default());
        runtime.run().unwrap();
        assert_eq!(runtime.register(Register::X31), 32);
    }

    #[test]
    fn test_xor() {
        //     addi x29, x0, 5
        //     addi x30, x0, 37
        //     xor x31, x30, x29
        let instructions = vec![
            Instruction::new(Opcode::ADD, 29, 0, 5, false, true),
            Instruction::new(Opcode::ADD, 30, 0, 37, false, true),
            Instruction::new(Opcode::XOR, 31, 30, 29, false, false),
        ];
        let program = Program::new(instructions, 0, 0);

        let mut runtime = Runtime::new(program, SP1CoreOpts::default());
        runtime.run().unwrap();
        assert_eq!(runtime.register(Register::X31), 32);
    }

    #[test]
    fn test_or() {
        //     addi x29, x0, 5
        //     addi x30, x0, 37
        //     or x31, x30, x29
        let instructions = vec![
            Instruction::new(Opcode::ADD, 29, 0, 5, false, true),
            Instruction::new(Opcode::ADD, 30, 0, 37, false, true),
            Instruction::new(Opcode::OR, 31, 30, 29, false, false),
        ];
        let program = Program::new(instructions, 0, 0);

        let mut runtime = Runtime::new(program, SP1CoreOpts::default());

        runtime.run().unwrap();
        assert_eq!(runtime.register(Register::X31), 37);
    }

    #[test]
    fn test_and() {
        //     addi x29, x0, 5
        //     addi x30, x0, 37
        //     and x31, x30, x29
        let instructions = vec![
            Instruction::new(Opcode::ADD, 29, 0, 5, false, true),
            Instruction::new(Opcode::ADD, 30, 0, 37, false, true),
            Instruction::new(Opcode::AND, 31, 30, 29, false, false),
        ];
        let program = Program::new(instructions, 0, 0);

        let mut runtime = Runtime::new(program, SP1CoreOpts::default());
        runtime.run().unwrap();
        assert_eq!(runtime.register(Register::X31), 5);
    }

    #[test]
    fn test_sll() {
        //     addi x29, x0, 5
        //     addi x30, x0, 37
        //     sll x31, x30, x29
        let instructions = vec![
            Instruction::new(Opcode::ADD, 29, 0, 5, false, true),
            Instruction::new(Opcode::ADD, 30, 0, 37, false, true),
            Instruction::new(Opcode::SLL, 31, 30, 29, false, false),
        ];
        let program = Program::new(instructions, 0, 0);

        let mut runtime = Runtime::new(program, SP1CoreOpts::default());
        runtime.run().unwrap();
        assert_eq!(runtime.register(Register::X31), 1184);
    }

    #[test]
    fn test_srl() {
        //     addi x29, x0, 5
        //     addi x30, x0, 37
        //     srl x31, x30, x29
        let instructions = vec![
            Instruction::new(Opcode::ADD, 29, 0, 5, false, true),
            Instruction::new(Opcode::ADD, 30, 0, 37, false, true),
            Instruction::new(Opcode::SRL, 31, 30, 29, false, false),
        ];
        let program = Program::new(instructions, 0, 0);

        let mut runtime = Runtime::new(program, SP1CoreOpts::default());
        runtime.run().unwrap();
        assert_eq!(runtime.register(Register::X31), 1);
    }

    #[test]
    fn test_sra() {
        //     addi x29, x0, 5
        //     addi x30, x0, 37
        //     sra x31, x30, x29
        let instructions = vec![
            Instruction::new(Opcode::ADD, 29, 0, 5, false, true),
            Instruction::new(Opcode::ADD, 30, 0, 37, false, true),
            Instruction::new(Opcode::SRA, 31, 30, 29, false, false),
        ];
        let program = Program::new(instructions, 0, 0);

        let mut runtime = Runtime::new(program, SP1CoreOpts::default());
        runtime.run().unwrap();
        assert_eq!(runtime.register(Register::X31), 1);
    }

    #[test]
    fn test_slt() {
        //     addi x29, x0, 5
        //     addi x30, x0, 37
        //     slt x31, x30, x29
        let instructions = vec![
            Instruction::new(Opcode::ADD, 29, 0, 5, false, true),
            Instruction::new(Opcode::ADD, 30, 0, 37, false, true),
            Instruction::new(Opcode::SLT, 31, 30, 29, false, false),
        ];
        let program = Program::new(instructions, 0, 0);

        let mut runtime = Runtime::new(program, SP1CoreOpts::default());
        runtime.run().unwrap();
        assert_eq!(runtime.register(Register::X31), 0);
    }

    #[test]
    fn test_sltu() {
        //     addi x29, x0, 5
        //     addi x30, x0, 37
        //     sltu x31, x30, x29
        let instructions = vec![
            Instruction::new(Opcode::ADD, 29, 0, 5, false, true),
            Instruction::new(Opcode::ADD, 30, 0, 37, false, true),
            Instruction::new(Opcode::SLTU, 31, 30, 29, false, false),
        ];
        let program = Program::new(instructions, 0, 0);

        let mut runtime = Runtime::new(program, SP1CoreOpts::default());
        runtime.run().unwrap();
        assert_eq!(runtime.register(Register::X31), 0);
    }

    #[test]
    fn test_addi() {
        //     addi x29, x0, 5
        //     addi x30, x29, 37
        //     addi x31, x30, 42
        let instructions = vec![
            Instruction::new(Opcode::ADD, 29, 0, 5, false, true),
            Instruction::new(Opcode::ADD, 30, 29, 37, false, true),
            Instruction::new(Opcode::ADD, 31, 30, 42, false, true),
        ];
        let program = Program::new(instructions, 0, 0);

        let mut runtime = Runtime::new(program, SP1CoreOpts::default());
        runtime.run().unwrap();
        assert_eq!(runtime.register(Register::X31), 84);
    }

    #[test]
    fn test_addi_negative() {
        //     addi x29, x0, 5
        //     addi x30, x29, -1
        //     addi x31, x30, 4
        let instructions = vec![
            Instruction::new(Opcode::ADD, 29, 0, 5, false, true),
            Instruction::new(Opcode::ADD, 30, 29, 0xffffffff, false, true),
            Instruction::new(Opcode::ADD, 31, 30, 4, false, true),
        ];
        let program = Program::new(instructions, 0, 0);
        let mut runtime = Runtime::new(program, SP1CoreOpts::default());
        runtime.run().unwrap();
        assert_eq!(runtime.register(Register::X31), 5 - 1 + 4);
    }

    #[test]
    fn test_xori() {
        //     addi x29, x0, 5
        //     xori x30, x29, 37
        //     xori x31, x30, 42
        let instructions = vec![
            Instruction::new(Opcode::ADD, 29, 0, 5, false, true),
            Instruction::new(Opcode::XOR, 30, 29, 37, false, true),
            Instruction::new(Opcode::XOR, 31, 30, 42, false, true),
        ];
        let program = Program::new(instructions, 0, 0);
        let mut runtime = Runtime::new(program, SP1CoreOpts::default());
        runtime.run().unwrap();
        assert_eq!(runtime.register(Register::X31), 10);
    }

    #[test]
    fn test_ori() {
        //     addi x29, x0, 5
        //     ori x30, x29, 37
        //     ori x31, x30, 42
        let instructions = vec![
            Instruction::new(Opcode::ADD, 29, 0, 5, false, true),
            Instruction::new(Opcode::OR, 30, 29, 37, false, true),
            Instruction::new(Opcode::OR, 31, 30, 42, false, true),
        ];
        let program = Program::new(instructions, 0, 0);
        let mut runtime = Runtime::new(program, SP1CoreOpts::default());
        runtime.run().unwrap();
        assert_eq!(runtime.register(Register::X31), 47);
    }

    #[test]
    fn test_andi() {
        //     addi x29, x0, 5
        //     andi x30, x29, 37
        //     andi x31, x30, 42
        let instructions = vec![
            Instruction::new(Opcode::ADD, 29, 0, 5, false, true),
            Instruction::new(Opcode::AND, 30, 29, 37, false, true),
            Instruction::new(Opcode::AND, 31, 30, 42, false, true),
        ];
        let program = Program::new(instructions, 0, 0);
        let mut runtime = Runtime::new(program, SP1CoreOpts::default());
        runtime.run().unwrap();
        assert_eq!(runtime.register(Register::X31), 0);
    }

    #[test]
    fn test_slli() {
        //     addi x29, x0, 5
        //     slli x31, x29, 37
        let instructions = vec![
            Instruction::new(Opcode::ADD, 29, 0, 5, false, true),
            Instruction::new(Opcode::SLL, 31, 29, 4, false, true),
        ];
        let program = Program::new(instructions, 0, 0);
        let mut runtime = Runtime::new(program, SP1CoreOpts::default());
        runtime.run().unwrap();
        assert_eq!(runtime.register(Register::X31), 80);
    }

    #[test]
    fn test_srli() {
        //    addi x29, x0, 5
        //    srli x31, x29, 37
        let instructions = vec![
            Instruction::new(Opcode::ADD, 29, 0, 42, false, true),
            Instruction::new(Opcode::SRL, 31, 29, 4, false, true),
        ];
        let program = Program::new(instructions, 0, 0);
        let mut runtime = Runtime::new(program, SP1CoreOpts::default());
        runtime.run().unwrap();
        assert_eq!(runtime.register(Register::X31), 2);
    }

    #[test]
    fn test_srai() {
        //   addi x29, x0, 5
        //   srai x31, x29, 37
        let instructions = vec![
            Instruction::new(Opcode::ADD, 29, 0, 42, false, true),
            Instruction::new(Opcode::SRA, 31, 29, 4, false, true),
        ];
        let program = Program::new(instructions, 0, 0);
        let mut runtime = Runtime::new(program, SP1CoreOpts::default());
        runtime.run().unwrap();
        assert_eq!(runtime.register(Register::X31), 2);
    }

    #[test]
    fn test_slti() {
        //   addi x29, x0, 5
        //   slti x31, x29, 37
        let instructions = vec![
            Instruction::new(Opcode::ADD, 29, 0, 42, false, true),
            Instruction::new(Opcode::SLT, 31, 29, 37, false, true),
        ];
        let program = Program::new(instructions, 0, 0);
        let mut runtime = Runtime::new(program, SP1CoreOpts::default());
        runtime.run().unwrap();
        assert_eq!(runtime.register(Register::X31), 0);
    }

    #[test]
    fn test_sltiu() {
        //   addi x29, x0, 5
        //   sltiu x31, x29, 37
        let instructions = vec![
            Instruction::new(Opcode::ADD, 29, 0, 42, false, true),
            Instruction::new(Opcode::SLTU, 31, 29, 37, false, true),
        ];
        let program = Program::new(instructions, 0, 0);
        let mut runtime = Runtime::new(program, SP1CoreOpts::default());
        runtime.run().unwrap();
        assert_eq!(runtime.register(Register::X31), 0);
    }

    #[test]
    fn test_jalr() {
        //   addi x11, x11, 100
        //   jalr x5, x11, 8
        //
        // `JALR rd offset(rs)` reads the value at rs, adds offset to it and uses it as the
        // destination address. It then stores the address of the next instruction in rd in case
        // we'd want to come back here.

        let instructions = vec![
            Instruction::new(Opcode::ADD, 11, 11, 100, false, true),
            Instruction::new(Opcode::JALR, 5, 11, 8, false, true),
        ];
        let program = Program::new(instructions, 0, 0);
        let mut runtime = Runtime::new(program, SP1CoreOpts::default());
        runtime.run().unwrap();
        assert_eq!(runtime.registers()[Register::X5 as usize], 8);
        assert_eq!(runtime.registers()[Register::X11 as usize], 100);
        assert_eq!(runtime.state.pc, 108);
    }

    fn simple_op_code_test(opcode: Opcode, expected: u32, a: u32, b: u32) {
        let instructions = vec![
            Instruction::new(Opcode::ADD, 10, 0, a, false, true),
            Instruction::new(Opcode::ADD, 11, 0, b, false, true),
            Instruction::new(opcode, 12, 10, 11, false, false),
        ];
        let program = Program::new(instructions, 0, 0);
        let mut runtime = Runtime::new(program, SP1CoreOpts::default());
        runtime.run().unwrap();
        assert_eq!(runtime.registers()[Register::X12 as usize], expected);
    }

    #[test]
    fn multiplication_tests() {
        simple_op_code_test(Opcode::MULHU, 0x00000000, 0x00000000, 0x00000000);
        simple_op_code_test(Opcode::MULHU, 0x00000000, 0x00000001, 0x00000001);
        simple_op_code_test(Opcode::MULHU, 0x00000000, 0x00000003, 0x00000007);
        simple_op_code_test(Opcode::MULHU, 0x00000000, 0x00000000, 0xffff8000);
        simple_op_code_test(Opcode::MULHU, 0x00000000, 0x80000000, 0x00000000);
        simple_op_code_test(Opcode::MULHU, 0x7fffc000, 0x80000000, 0xffff8000);
        simple_op_code_test(Opcode::MULHU, 0x0001fefe, 0xaaaaaaab, 0x0002fe7d);
        simple_op_code_test(Opcode::MULHU, 0x0001fefe, 0x0002fe7d, 0xaaaaaaab);
        simple_op_code_test(Opcode::MULHU, 0xfe010000, 0xff000000, 0xff000000);
        simple_op_code_test(Opcode::MULHU, 0xfffffffe, 0xffffffff, 0xffffffff);
        simple_op_code_test(Opcode::MULHU, 0x00000000, 0xffffffff, 0x00000001);
        simple_op_code_test(Opcode::MULHU, 0x00000000, 0x00000001, 0xffffffff);

        simple_op_code_test(Opcode::MULHSU, 0x00000000, 0x00000000, 0x00000000);
        simple_op_code_test(Opcode::MULHSU, 0x00000000, 0x00000001, 0x00000001);
        simple_op_code_test(Opcode::MULHSU, 0x00000000, 0x00000003, 0x00000007);
        simple_op_code_test(Opcode::MULHSU, 0x00000000, 0x00000000, 0xffff8000);
        simple_op_code_test(Opcode::MULHSU, 0x00000000, 0x80000000, 0x00000000);
        simple_op_code_test(Opcode::MULHSU, 0x80004000, 0x80000000, 0xffff8000);
        simple_op_code_test(Opcode::MULHSU, 0xffff0081, 0xaaaaaaab, 0x0002fe7d);
        simple_op_code_test(Opcode::MULHSU, 0x0001fefe, 0x0002fe7d, 0xaaaaaaab);
        simple_op_code_test(Opcode::MULHSU, 0xff010000, 0xff000000, 0xff000000);
        simple_op_code_test(Opcode::MULHSU, 0xffffffff, 0xffffffff, 0xffffffff);
        simple_op_code_test(Opcode::MULHSU, 0xffffffff, 0xffffffff, 0x00000001);
        simple_op_code_test(Opcode::MULHSU, 0x00000000, 0x00000001, 0xffffffff);

        simple_op_code_test(Opcode::MULH, 0x00000000, 0x00000000, 0x00000000);
        simple_op_code_test(Opcode::MULH, 0x00000000, 0x00000001, 0x00000001);
        simple_op_code_test(Opcode::MULH, 0x00000000, 0x00000003, 0x00000007);
        simple_op_code_test(Opcode::MULH, 0x00000000, 0x00000000, 0xffff8000);
        simple_op_code_test(Opcode::MULH, 0x00000000, 0x80000000, 0x00000000);
        simple_op_code_test(Opcode::MULH, 0x00000000, 0x80000000, 0x00000000);
        simple_op_code_test(Opcode::MULH, 0xffff0081, 0xaaaaaaab, 0x0002fe7d);
        simple_op_code_test(Opcode::MULH, 0xffff0081, 0x0002fe7d, 0xaaaaaaab);
        simple_op_code_test(Opcode::MULH, 0x00010000, 0xff000000, 0xff000000);
        simple_op_code_test(Opcode::MULH, 0x00000000, 0xffffffff, 0xffffffff);
        simple_op_code_test(Opcode::MULH, 0xffffffff, 0xffffffff, 0x00000001);
        simple_op_code_test(Opcode::MULH, 0xffffffff, 0x00000001, 0xffffffff);

        simple_op_code_test(Opcode::MUL, 0x00001200, 0x00007e00, 0xb6db6db7);
        simple_op_code_test(Opcode::MUL, 0x00001240, 0x00007fc0, 0xb6db6db7);
        simple_op_code_test(Opcode::MUL, 0x00000000, 0x00000000, 0x00000000);
        simple_op_code_test(Opcode::MUL, 0x00000001, 0x00000001, 0x00000001);
        simple_op_code_test(Opcode::MUL, 0x00000015, 0x00000003, 0x00000007);
        simple_op_code_test(Opcode::MUL, 0x00000000, 0x00000000, 0xffff8000);
        simple_op_code_test(Opcode::MUL, 0x00000000, 0x80000000, 0x00000000);
        simple_op_code_test(Opcode::MUL, 0x00000000, 0x80000000, 0xffff8000);
        simple_op_code_test(Opcode::MUL, 0x0000ff7f, 0xaaaaaaab, 0x0002fe7d);
        simple_op_code_test(Opcode::MUL, 0x0000ff7f, 0x0002fe7d, 0xaaaaaaab);
        simple_op_code_test(Opcode::MUL, 0x00000000, 0xff000000, 0xff000000);
        simple_op_code_test(Opcode::MUL, 0x00000001, 0xffffffff, 0xffffffff);
        simple_op_code_test(Opcode::MUL, 0xffffffff, 0xffffffff, 0x00000001);
        simple_op_code_test(Opcode::MUL, 0xffffffff, 0x00000001, 0xffffffff);
    }

    fn neg(a: u32) -> u32 {
        u32::MAX - a + 1
    }

    #[test]
    fn division_tests() {
        simple_op_code_test(Opcode::DIVU, 3, 20, 6);
        simple_op_code_test(Opcode::DIVU, 715827879, u32::MAX - 20 + 1, 6);
        simple_op_code_test(Opcode::DIVU, 0, 20, u32::MAX - 6 + 1);
        simple_op_code_test(Opcode::DIVU, 0, u32::MAX - 20 + 1, u32::MAX - 6 + 1);

        simple_op_code_test(Opcode::DIVU, 1 << 31, 1 << 31, 1);
        simple_op_code_test(Opcode::DIVU, 0, 1 << 31, u32::MAX - 1 + 1);

        simple_op_code_test(Opcode::DIVU, u32::MAX, 1 << 31, 0);
        simple_op_code_test(Opcode::DIVU, u32::MAX, 1, 0);
        simple_op_code_test(Opcode::DIVU, u32::MAX, 0, 0);

        simple_op_code_test(Opcode::DIV, 3, 18, 6);
        simple_op_code_test(Opcode::DIV, neg(6), neg(24), 4);
        simple_op_code_test(Opcode::DIV, neg(2), 16, neg(8));
        simple_op_code_test(Opcode::DIV, neg(1), 0, 0);

        // Overflow cases
        simple_op_code_test(Opcode::DIV, 1 << 31, 1 << 31, neg(1));
        simple_op_code_test(Opcode::REM, 0, 1 << 31, neg(1));
    }

    #[test]
    fn remainder_tests() {
        simple_op_code_test(Opcode::REM, 7, 16, 9);
        simple_op_code_test(Opcode::REM, neg(4), neg(22), 6);
        simple_op_code_test(Opcode::REM, 1, 25, neg(3));
        simple_op_code_test(Opcode::REM, neg(2), neg(22), neg(4));
        simple_op_code_test(Opcode::REM, 0, 873, 1);
        simple_op_code_test(Opcode::REM, 0, 873, neg(1));
        simple_op_code_test(Opcode::REM, 5, 5, 0);
        simple_op_code_test(Opcode::REM, neg(5), neg(5), 0);
        simple_op_code_test(Opcode::REM, 0, 0, 0);

        simple_op_code_test(Opcode::REMU, 4, 18, 7);
        simple_op_code_test(Opcode::REMU, 6, neg(20), 11);
        simple_op_code_test(Opcode::REMU, 23, 23, neg(6));
        simple_op_code_test(Opcode::REMU, neg(21), neg(21), neg(11));
        simple_op_code_test(Opcode::REMU, 5, 5, 0);
        simple_op_code_test(Opcode::REMU, neg(1), neg(1), 0);
        simple_op_code_test(Opcode::REMU, 0, 0, 0);
    }

    #[test]
    fn shift_tests() {
        simple_op_code_test(Opcode::SLL, 0x00000001, 0x00000001, 0);
        simple_op_code_test(Opcode::SLL, 0x00000002, 0x00000001, 1);
        simple_op_code_test(Opcode::SLL, 0x00000080, 0x00000001, 7);
        simple_op_code_test(Opcode::SLL, 0x00004000, 0x00000001, 14);
        simple_op_code_test(Opcode::SLL, 0x80000000, 0x00000001, 31);
        simple_op_code_test(Opcode::SLL, 0xffffffff, 0xffffffff, 0);
        simple_op_code_test(Opcode::SLL, 0xfffffffe, 0xffffffff, 1);
        simple_op_code_test(Opcode::SLL, 0xffffff80, 0xffffffff, 7);
        simple_op_code_test(Opcode::SLL, 0xffffc000, 0xffffffff, 14);
        simple_op_code_test(Opcode::SLL, 0x80000000, 0xffffffff, 31);
        simple_op_code_test(Opcode::SLL, 0x21212121, 0x21212121, 0);
        simple_op_code_test(Opcode::SLL, 0x42424242, 0x21212121, 1);
        simple_op_code_test(Opcode::SLL, 0x90909080, 0x21212121, 7);
        simple_op_code_test(Opcode::SLL, 0x48484000, 0x21212121, 14);
        simple_op_code_test(Opcode::SLL, 0x80000000, 0x21212121, 31);
        simple_op_code_test(Opcode::SLL, 0x21212121, 0x21212121, 0xffffffe0);
        simple_op_code_test(Opcode::SLL, 0x42424242, 0x21212121, 0xffffffe1);
        simple_op_code_test(Opcode::SLL, 0x90909080, 0x21212121, 0xffffffe7);
        simple_op_code_test(Opcode::SLL, 0x48484000, 0x21212121, 0xffffffee);
        simple_op_code_test(Opcode::SLL, 0x00000000, 0x21212120, 0xffffffff);

        simple_op_code_test(Opcode::SRL, 0xffff8000, 0xffff8000, 0);
        simple_op_code_test(Opcode::SRL, 0x7fffc000, 0xffff8000, 1);
        simple_op_code_test(Opcode::SRL, 0x01ffff00, 0xffff8000, 7);
        simple_op_code_test(Opcode::SRL, 0x0003fffe, 0xffff8000, 14);
        simple_op_code_test(Opcode::SRL, 0x0001ffff, 0xffff8001, 15);
        simple_op_code_test(Opcode::SRL, 0xffffffff, 0xffffffff, 0);
        simple_op_code_test(Opcode::SRL, 0x7fffffff, 0xffffffff, 1);
        simple_op_code_test(Opcode::SRL, 0x01ffffff, 0xffffffff, 7);
        simple_op_code_test(Opcode::SRL, 0x0003ffff, 0xffffffff, 14);
        simple_op_code_test(Opcode::SRL, 0x00000001, 0xffffffff, 31);
        simple_op_code_test(Opcode::SRL, 0x21212121, 0x21212121, 0);
        simple_op_code_test(Opcode::SRL, 0x10909090, 0x21212121, 1);
        simple_op_code_test(Opcode::SRL, 0x00424242, 0x21212121, 7);
        simple_op_code_test(Opcode::SRL, 0x00008484, 0x21212121, 14);
        simple_op_code_test(Opcode::SRL, 0x00000000, 0x21212121, 31);
        simple_op_code_test(Opcode::SRL, 0x21212121, 0x21212121, 0xffffffe0);
        simple_op_code_test(Opcode::SRL, 0x10909090, 0x21212121, 0xffffffe1);
        simple_op_code_test(Opcode::SRL, 0x00424242, 0x21212121, 0xffffffe7);
        simple_op_code_test(Opcode::SRL, 0x00008484, 0x21212121, 0xffffffee);
        simple_op_code_test(Opcode::SRL, 0x00000000, 0x21212121, 0xffffffff);

        simple_op_code_test(Opcode::SRA, 0x00000000, 0x00000000, 0);
        simple_op_code_test(Opcode::SRA, 0xc0000000, 0x80000000, 1);
        simple_op_code_test(Opcode::SRA, 0xff000000, 0x80000000, 7);
        simple_op_code_test(Opcode::SRA, 0xfffe0000, 0x80000000, 14);
        simple_op_code_test(Opcode::SRA, 0xffffffff, 0x80000001, 31);
        simple_op_code_test(Opcode::SRA, 0x7fffffff, 0x7fffffff, 0);
        simple_op_code_test(Opcode::SRA, 0x3fffffff, 0x7fffffff, 1);
        simple_op_code_test(Opcode::SRA, 0x00ffffff, 0x7fffffff, 7);
        simple_op_code_test(Opcode::SRA, 0x0001ffff, 0x7fffffff, 14);
        simple_op_code_test(Opcode::SRA, 0x00000000, 0x7fffffff, 31);
        simple_op_code_test(Opcode::SRA, 0x81818181, 0x81818181, 0);
        simple_op_code_test(Opcode::SRA, 0xc0c0c0c0, 0x81818181, 1);
        simple_op_code_test(Opcode::SRA, 0xff030303, 0x81818181, 7);
        simple_op_code_test(Opcode::SRA, 0xfffe0606, 0x81818181, 14);
        simple_op_code_test(Opcode::SRA, 0xffffffff, 0x81818181, 31);
    }

    pub fn simple_memory_program() -> Program {
        let instructions = vec![
            Instruction::new(Opcode::ADD, 29, 0, 0x12348765, false, true),
            // SW and LW
            Instruction::new(Opcode::SW, 29, 0, 0x27654320, false, true),
            Instruction::new(Opcode::LW, 28, 0, 0x27654320, false, true),
            // LBU
            Instruction::new(Opcode::LBU, 27, 0, 0x27654320, false, true),
            Instruction::new(Opcode::LBU, 26, 0, 0x27654321, false, true),
            Instruction::new(Opcode::LBU, 25, 0, 0x27654322, false, true),
            Instruction::new(Opcode::LBU, 24, 0, 0x27654323, false, true),
            // LB
            Instruction::new(Opcode::LB, 23, 0, 0x27654320, false, true),
            Instruction::new(Opcode::LB, 22, 0, 0x27654321, false, true),
            // LHU
            Instruction::new(Opcode::LHU, 21, 0, 0x27654320, false, true),
            Instruction::new(Opcode::LHU, 20, 0, 0x27654322, false, true),
            // LU
            Instruction::new(Opcode::LH, 19, 0, 0x27654320, false, true),
            Instruction::new(Opcode::LH, 18, 0, 0x27654322, false, true),
            // SB
            Instruction::new(Opcode::ADD, 17, 0, 0x38276525, false, true),
            // Save the value 0x12348765 into address 0x43627530
            Instruction::new(Opcode::SW, 29, 0, 0x43627530, false, true),
            Instruction::new(Opcode::SB, 17, 0, 0x43627530, false, true),
            Instruction::new(Opcode::LW, 16, 0, 0x43627530, false, true),
            Instruction::new(Opcode::SB, 17, 0, 0x43627531, false, true),
            Instruction::new(Opcode::LW, 15, 0, 0x43627530, false, true),
            Instruction::new(Opcode::SB, 17, 0, 0x43627532, false, true),
            Instruction::new(Opcode::LW, 14, 0, 0x43627530, false, true),
            Instruction::new(Opcode::SB, 17, 0, 0x43627533, false, true),
            Instruction::new(Opcode::LW, 13, 0, 0x43627530, false, true),
            // SH
            // Save the value 0x12348765 into address 0x43627530
            Instruction::new(Opcode::SW, 29, 0, 0x43627530, false, true),
            Instruction::new(Opcode::SH, 17, 0, 0x43627530, false, true),
            Instruction::new(Opcode::LW, 12, 0, 0x43627530, false, true),
            Instruction::new(Opcode::SH, 17, 0, 0x43627532, false, true),
            Instruction::new(Opcode::LW, 11, 0, 0x43627530, false, true),
        ];
        Program::new(instructions, 0, 0)
    }

    #[test]
    fn test_simple_memory_program_run() {
        let program = simple_memory_program();
        let mut runtime = Runtime::new(program, SP1CoreOpts::default());
        runtime.run().unwrap();

        // Assert SW & LW case
        assert_eq!(runtime.register(Register::X28), 0x12348765);

        // Assert LBU cases
        assert_eq!(runtime.register(Register::X27), 0x65);
        assert_eq!(runtime.register(Register::X26), 0x87);
        assert_eq!(runtime.register(Register::X25), 0x34);
        assert_eq!(runtime.register(Register::X24), 0x12);

        // Assert LB cases
        assert_eq!(runtime.register(Register::X23), 0x65);
        assert_eq!(runtime.register(Register::X22), 0xffffff87);

        // Assert LHU cases
        assert_eq!(runtime.register(Register::X21), 0x8765);
        assert_eq!(runtime.register(Register::X20), 0x1234);

        // Assert LH cases
        assert_eq!(runtime.register(Register::X19), 0xffff8765);
        assert_eq!(runtime.register(Register::X18), 0x1234);

        // Assert SB cases
        assert_eq!(runtime.register(Register::X16), 0x12348725);
        assert_eq!(runtime.register(Register::X15), 0x12342525);
        assert_eq!(runtime.register(Register::X14), 0x12252525);
        assert_eq!(runtime.register(Register::X13), 0x25252525);

        // Assert SH cases
        assert_eq!(runtime.register(Register::X12), 0x12346525);
        assert_eq!(runtime.register(Register::X11), 0x65256525);
    }
}<|MERGE_RESOLUTION|>--- conflicted
+++ resolved
@@ -111,13 +111,11 @@
     /// Registry of hooks, to be invoked by writing to certain file descriptors.
     pub hook_registry: HookRegistry<'a>,
 
-<<<<<<< HEAD
     // The options for the runtime.
     pub opts: SP1CoreOpts,
-=======
+
     /// The maximum number of cpu cycles to use for execution.
     pub max_cycles: Option<u64>,
->>>>>>> ee93afa8
 }
 
 #[derive(Error, Debug)]
@@ -194,11 +192,8 @@
             print_report: false,
             subproof_verifier,
             hook_registry,
-<<<<<<< HEAD
             opts,
-=======
             max_cycles: context.max_cycles,
->>>>>>> ee93afa8
         }
     }
 
