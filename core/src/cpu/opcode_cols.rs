--- conflicted
+++ resolved
@@ -1,11 +1,7 @@
 use core::borrow::{Borrow, BorrowMut};
-<<<<<<< HEAD
 use p3_air::AirBuilder;
-=======
+use p3_field::PrimeField;
 use std::mem::size_of;
-
->>>>>>> 91b71272
-use p3_field::PrimeField;
 use std::vec::IntoIter;
 use valida_derive::AlignedBorrow;
 
@@ -44,13 +40,13 @@
     pub is_bltu: T,
     pub is_bgeu: T,
 
-    // Whether this is a no-op.
-    pub noop: T,
-
     // Specific instruction selectors.
     pub jalr: T,
     pub jal: T,
     pub auipc: T,
+
+    // Whether this is a no-op.
+    pub noop: T,
 
     pub reg_0_write: T,
 }
@@ -167,7 +163,6 @@
     }
 }
 
-<<<<<<< HEAD
 pub trait InstructionType<AB: AirBuilder> {
     fn is_branch_instruction(&self) -> AB::Expr;
 
@@ -193,7 +188,9 @@
 
     fn is_memory_instruction(&self) -> AB::Expr {
         self.is_load + self.is_store
-=======
+    }
+}
+
 impl<T> IntoIterator for OpcodeSelectors<T> {
     type Item = T;
     type IntoIter = IntoIter<T>;
@@ -215,14 +212,18 @@
             self.is_half.into(),
             self.is_byte.into(),
             self.is_signed.into(),
+            self.is_beq.into(),
+            self.is_bne.into(),
+            self.is_blt.into(),
+            self.is_bge.into(),
+            self.is_bltu.into(),
+            self.is_bgeu.into(),
             self.jalr.into(),
             self.jal.into(),
             self.auipc.into(),
-            self.branch_op.into(),
             self.noop.into(),
             self.reg_0_write.into(),
         ]
         .into_iter()
->>>>>>> 91b71272
     }
 }