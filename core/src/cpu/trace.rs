use super::air::{CpuCols, CPU_COL_MAP, NUM_CPU_COLS};
use super::CpuEvent;
use crate::lookup::{Interaction, IsRead};
use crate::runtime::{Opcode, Runtime};
use crate::utils::Chip;

use core::mem::transmute;
use p3_air::VirtualPairCol;

use p3_field::PrimeField;
use p3_matrix::dense::RowMajorMatrix;

pub struct CpuChip;

impl CpuChip {
    pub fn new() -> Self {
        Self {}
    }
}

impl<F: PrimeField> Chip<F> for CpuChip {
    fn generate_trace(&self, runtime: &mut Runtime) -> RowMajorMatrix<F> {
<<<<<<< HEAD
        // println!("cpu_events: {:?}", runtime.cpu_events);
=======
>>>>>>> 81fa6a79
        let rows = runtime
            .cpu_events
            .iter() // TODO: change this back to par_iter
            .map(|op| self.event_to_row(*op))
            .collect::<Vec<_>>();

        let mut trace =
            RowMajorMatrix::new(rows.into_iter().flatten().collect::<Vec<_>>(), NUM_CPU_COLS);

        Self::pad_to_power_of_two::<F>(&mut trace.values);

        trace
    }

    // fn sends(&self) -> Vec<Interaction<F>> {
    //     let mut interactions = Vec::new();

    //     // lookup (clk, op_a, op_a_val, is_read=1-branch_op) in the register table with multiplicity 1.
    //     // We always write to the first register, unless we are doing a branch operation in which case we read from it.
    //     interactions.push(Interaction::lookup_register(
    //         CPU_COL_MAP.clk,
    //         CPU_COL_MAP.instruction.op_a[0],
    //         CPU_COL_MAP.op_a_val,
    //         IsRead::Expr(VirtualPairCol::new_main(
    //             vec![(CPU_COL_MAP.selectors.branch_op, F::neg_one())],
    //             F::one(),
    //         )),
    //         VirtualPairCol::constant(F::one()),
    //     ));
    //     // lookup (clk, op_c, op_c_val, is_read=true) in the register table with multiplicity 1-imm_c
    //     // lookup (clk, op_b, op_b_val, is_read=true) in the register table with multiplicity 1-imm_b
    //     interactions.push(Interaction::lookup_register(
    //         CPU_COL_MAP.clk,
    //         CPU_COL_MAP.instruction.op_c[0],
    //         CPU_COL_MAP.op_c_val,
    //         IsRead::Bool(true),
    //         VirtualPairCol::new_main(vec![(CPU_COL_MAP.selectors.imm_c, F::neg_one())], F::one()), // 1-imm_c
    //     ));
    //     interactions.push(Interaction::lookup_register(
    //         CPU_COL_MAP.clk,
    //         CPU_COL_MAP.instruction.op_b[0],
    //         CPU_COL_MAP.op_b_val,
    //         IsRead::Bool(true),
    //         VirtualPairCol::new_main(vec![(CPU_COL_MAP.selectors.imm_b, F::neg_one())], F::one()), // 1-imm_b
    //     ));

    //     // TODO: add interactions with all tables, with selectors `add_op, sub_op, mul_op, etc.`
    //     interactions.push(Interaction::add(
    //         CPU_COL_MAP.op_a_val,
    //         CPU_COL_MAP.op_b_val,
    //         CPU_COL_MAP.op_c_val,
    //         VirtualPairCol::single_main(CPU_COL_MAP.selectors.add_op),
    //     ));

    //     //// For both load and store instructions, we must constraint that the addr = op_b_val + op_c_val
    //     // lookup (clk, op_b_val, op_c_val, addr) in the "add" table with multiplicity load_instruction
    //     interactions.push(Interaction::add(
    //         CPU_COL_MAP.addr,
    //         CPU_COL_MAP.op_b_val,
    //         CPU_COL_MAP.op_c_val,
    //         VirtualPairCol::single_main(CPU_COL_MAP.selectors.mem_op),
    //     ));
    //     // To constraint mem_val, we lookup [addr] in the memory table
    //     // is_read is set to the `mem_read` flag, which = 1 for load instructions and 0 for store instructions.
    //     interactions.push(Interaction::lookup_memory(
    //         CPU_COL_MAP.clk,
    //         CPU_COL_MAP.addr,
    //         CPU_COL_MAP.mem_val,
    //         IsRead::Expr(VirtualPairCol::single_main(CPU_COL_MAP.selectors.mem_read)),
    //         VirtualPairCol::single_main(CPU_COL_MAP.selectors.mem_op),
    //     ));
    //     // Now we must constraint mem_val and op_a_val
    //     // We bus this to a "match_word" table with a combination of s/u and h/b/w
    //     // TODO: lookup (clk, opcode, mem_val, op_a_val) in the "match_word" table with multiplicity load_instruction
    //     interactions
    // }
}

impl CpuChip {
    fn event_to_row<F: PrimeField>(&self, event: CpuEvent) -> [F; NUM_CPU_COLS] {
<<<<<<< HEAD
        // println!("processing: {:?}", event);
=======
>>>>>>> 81fa6a79
        let mut row = [F::zero(); NUM_CPU_COLS];
        let cols: &mut CpuCols<F> = unsafe { transmute(&mut row) };
        cols.clk = F::from_canonical_u32(event.clk);
        cols.pc = F::from_canonical_u32(event.pc);
<<<<<<< HEAD
        // println!("clk and pc");
=======
>>>>>>> 81fa6a79

        cols.instruction.populate(event.instruction);
        cols.selectors.populate(event.instruction);

<<<<<<< HEAD
        // println!("populated instruction and selectors");

=======
>>>>>>> 81fa6a79
        cols.op_a_val = event.a.into();
        cols.op_b_val = event.b.into();
        cols.op_c_val = event.c.into();

<<<<<<< HEAD
        // println!("populated op vals");

        self.populate_memory(cols, event);
        // println!("populated memory");
        self.populate_branch(cols, event);
        // println!("populated branch");
=======
        self.populate_memory(cols, event);
        self.populate_branch(cols, event);
>>>>>>> 81fa6a79

        row
    }

    fn populate_memory<F: PrimeField>(&self, cols: &mut CpuCols<F>, event: CpuEvent) {
        match event.instruction.opcode {
            Opcode::LB
            | Opcode::LH
            | Opcode::LW
            | Opcode::LBU
            | Opcode::LHU
            | Opcode::SB
            | Opcode::SH
            | Opcode::SW => {
                let memory_addr = event.b.wrapping_add(event.c);
                cols.mem_val = event
                    .memory_value
                    .expect("Memory value should be present")
                    .into();
                cols.addr = memory_addr.into();
            }
            _ => {}
        }
    }

    fn populate_branch<F: PrimeField>(&self, cols: &mut CpuCols<F>, event: CpuEvent) {
        let branch_condition = match event.instruction.opcode {
            Opcode::BEQ => Some(event.a == event.b),
            Opcode::BNE => Some(event.a != event.b),
            Opcode::BLT => Some((event.a as i32) < (event.b as i32)),
            Opcode::BGE => Some((event.a as i32) >= (event.b as i32)),
            Opcode::BLTU => Some(event.a < event.b),
            Opcode::BGEU => Some(event.a >= event.b),
            _ => None,
        };
        if let Some(branch_condition) = branch_condition {
            cols.branch_cond_val = (branch_condition as u32).into();
        }
    }

    fn pad_to_power_of_two<F: PrimeField>(values: &mut Vec<F>) {
        let len: usize = values.len();
        let n_real_rows = values.len() / NUM_CPU_COLS;

        let last_row = &values[len - NUM_CPU_COLS..];
        let pc = last_row[CPU_COL_MAP.pc];
        let clk = last_row[CPU_COL_MAP.clk];

        values.resize(n_real_rows.next_power_of_two() * NUM_CPU_COLS, F::zero());

        // Interpret values as a slice of arrays of length `NUM_CPU_COLS`
        let rows = unsafe {
            core::slice::from_raw_parts_mut(
                values.as_mut_ptr() as *mut [F; NUM_CPU_COLS],
                values.len() / NUM_CPU_COLS,
            )
        };

        rows[n_real_rows..]
            .iter_mut() // TODO: can be replaced with par_iter_mut
            .enumerate()
            .for_each(|(n, padded_row)| {
                padded_row[CPU_COL_MAP.pc] = pc;
                padded_row[CPU_COL_MAP.clk] = clk + F::from_canonical_u32(n as u32 + 1);
                padded_row[CPU_COL_MAP.selectors.noop] = F::one();
                // The operands will default by 0, so this will be a no-op anyways.
            });
    }
}

#[cfg(test)]
mod tests {
    use crate::runtime::{tests::get_simple_program, Instruction};

    use p3_baby_bear::BabyBear;

    use p3_challenger::DuplexChallenger;
    use p3_dft::Radix2DitParallel;
    use p3_field::Field;

    use p3_field::extension::BinomialExtensionField;
    use p3_fri::{FriBasedPcs, FriConfigImpl, FriLdt};
    use p3_keccak::Keccak256Hash;
    use p3_ldt::QuotientMmcs;
    use p3_matrix::dense::RowMajorMatrix;
    use p3_mds::coset_mds::CosetMds;
    use p3_merkle_tree::FieldMerkleTreeMmcs;
    use p3_poseidon2::{DiffusionMatrixBabybear, Poseidon2};
    use p3_symmetric::{CompressionFunctionFromHasher, SerializingHasher32};
    use p3_uni_stark::{prove, verify, StarkConfigImpl};
    use rand::thread_rng;

    use crate::utils::Chip;
    use p3_commit::ExtensionMmcs;

    use super::*;
    #[test]
    fn generate_trace() {
        let program = vec![];
        let mut runtime = Runtime::new(program);
        runtime.cpu_events = vec![CpuEvent {
            clk: 6,
            pc: 1,
            instruction: Instruction {
                opcode: Opcode::ADD,
                op_a: 0,
                op_b: 1,
                op_c: 2,
            },
            a: 1,
            b: 2,
            c: 3,
            memory_value: None,
        }];
        let chip = CpuChip::new();
        let mut trace: RowMajorMatrix<BabyBear> = chip.generate_trace(&mut runtime);
        let mut first_row = trace.row_mut(0);
        let cols: &mut CpuCols<BabyBear> = unsafe { transmute(&mut first_row) };
        println!("{:?}", trace.values);
        // println!(
        //     "{:?} {:?} {:?} {:?} {:?}",
        //     cols.clk, cols.pc, cols.op_a_val, cols.op_b_val, cols.op_c_val
        // );
    }

    #[test]
    fn generate_trace_simple_program() {
        let program = get_simple_program();
        let mut runtime = Runtime::new(program);
        runtime.run();
        let chip = CpuChip::new();
        let trace: RowMajorMatrix<BabyBear> = chip.generate_trace(&mut runtime);
        println!("{:?}", trace.values)
    }

    #[test]
    fn prove_trace() {
        type Val = BabyBear;
        type Domain = Val;
        type Challenge = BinomialExtensionField<Val, 4>;
        type PackedChallenge = BinomialExtensionField<<Domain as Field>::Packing, 4>;

        type MyMds = CosetMds<Val, 16>;
        let mds = MyMds::default();

        type Perm = Poseidon2<Val, MyMds, DiffusionMatrixBabybear, 16, 5>;
        let perm = Perm::new_from_rng(8, 22, mds, DiffusionMatrixBabybear, &mut thread_rng());

        type MyHash = SerializingHasher32<Keccak256Hash>;
        let hash = MyHash::new(Keccak256Hash {});

        type MyCompress = CompressionFunctionFromHasher<Val, MyHash, 2, 8>;
        let compress = MyCompress::new(hash);

        type ValMmcs = FieldMerkleTreeMmcs<Val, MyHash, MyCompress, 8>;
        let val_mmcs = ValMmcs::new(hash, compress);

        type ChallengeMmcs = ExtensionMmcs<Val, Challenge, ValMmcs>;
        let challenge_mmcs = ChallengeMmcs::new(val_mmcs.clone());

        type Dft = Radix2DitParallel;
        let dft = Dft {};

        type Challenger = DuplexChallenger<Val, Perm, 16>;

        type Quotient = QuotientMmcs<Domain, Challenge, ValMmcs>;
        type MyFriConfig = FriConfigImpl<Val, Challenge, Quotient, ChallengeMmcs, Challenger>;
        let fri_config = MyFriConfig::new(40, challenge_mmcs);
        let ldt = FriLdt { config: fri_config };

        type Pcs = FriBasedPcs<MyFriConfig, ValMmcs, Dft, Challenger>;
        type MyConfig = StarkConfigImpl<Val, Challenge, PackedChallenge, Pcs, Challenger>;

        let pcs = Pcs::new(dft, val_mmcs, ldt);
        let config = StarkConfigImpl::new(pcs);
        let mut challenger = Challenger::new(perm.clone());

        let program = get_simple_program();
        let mut runtime = Runtime::new(program);
        runtime.run();
        let chip = CpuChip::new();
        let trace: RowMajorMatrix<BabyBear> = chip.generate_trace(&mut runtime);
        trace.rows().for_each(|row| println!("{:?}", row));

        let proof = prove::<MyConfig, _>(&config, &chip, &mut challenger, trace);

        let mut challenger = Challenger::new(perm);
        verify(&config, &chip, &mut challenger, &proof).unwrap();
    }
}<|MERGE_RESOLUTION|>--- conflicted
+++ resolved
@@ -20,10 +20,6 @@
 
 impl<F: PrimeField> Chip<F> for CpuChip {
     fn generate_trace(&self, runtime: &mut Runtime) -> RowMajorMatrix<F> {
-<<<<<<< HEAD
-        // println!("cpu_events: {:?}", runtime.cpu_events);
-=======
->>>>>>> 81fa6a79
         let rows = runtime
             .cpu_events
             .iter() // TODO: change this back to par_iter
@@ -104,42 +100,20 @@
 
 impl CpuChip {
     fn event_to_row<F: PrimeField>(&self, event: CpuEvent) -> [F; NUM_CPU_COLS] {
-<<<<<<< HEAD
-        // println!("processing: {:?}", event);
-=======
->>>>>>> 81fa6a79
         let mut row = [F::zero(); NUM_CPU_COLS];
         let cols: &mut CpuCols<F> = unsafe { transmute(&mut row) };
         cols.clk = F::from_canonical_u32(event.clk);
         cols.pc = F::from_canonical_u32(event.pc);
-<<<<<<< HEAD
-        // println!("clk and pc");
-=======
->>>>>>> 81fa6a79
 
         cols.instruction.populate(event.instruction);
         cols.selectors.populate(event.instruction);
 
-<<<<<<< HEAD
-        // println!("populated instruction and selectors");
-
-=======
->>>>>>> 81fa6a79
         cols.op_a_val = event.a.into();
         cols.op_b_val = event.b.into();
         cols.op_c_val = event.c.into();
 
-<<<<<<< HEAD
-        // println!("populated op vals");
-
-        self.populate_memory(cols, event);
-        // println!("populated memory");
-        self.populate_branch(cols, event);
-        // println!("populated branch");
-=======
         self.populate_memory(cols, event);
         self.populate_branch(cols, event);
->>>>>>> 81fa6a79
 
         row
     }
