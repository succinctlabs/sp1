use crate::bytes::ByteChip;
use crate::cpu::trace::CpuChip;
use crate::runtime::Runtime;

use crate::program::ProgramChip;
use crate::prover::generate_permutation_trace;
use crate::prover::quotient_values;
use crate::utils::AirChip;
use p3_challenger::{CanObserve, FieldChallenger};
use p3_commit::{Pcs, UnivariatePcs, UnivariatePcsWithLde};
use p3_uni_stark::decompose_and_flatten;
use p3_util::log2_ceil_usize;

use crate::alu::{AddChip, BitwiseChip, LtChip, ShiftChip, SubChip};
use crate::memory::MemoryChip;
use crate::prover::debug_constraints;
use p3_field::{ExtensionField, PrimeField, PrimeField32, TwoAdicField};
use p3_matrix::Matrix;
use p3_uni_stark::StarkConfig;
use p3_util::log2_strict_usize;

use crate::prover::debug_cumulative_sums;

impl Runtime {
    /// Prove the program.
    #[allow(unused)]
    pub fn prove<F, EF, SC>(&mut self, config: &SC, challenger: &mut SC::Challenger)
    where
        F: PrimeField + TwoAdicField + PrimeField32,
        EF: ExtensionField<F>,
        SC: StarkConfig<Val = F, Challenge = EF>,
    {
        const NUM_CHIPS: usize = 9;
        // Initialize chips.
        let program = ProgramChip::new();
        let cpu = CpuChip::new();
        let memory = MemoryChip::new();
        let add = AddChip::new();
        let sub = SubChip::new();
        let bitwise = BitwiseChip::new();
        let shift = ShiftChip::new();
        let lt = LtChip::new();
        let bytes = ByteChip::<F>::new();
        let chips: [Box<dyn AirChip<SC>>; NUM_CHIPS] = [
            Box::new(program),
            Box::new(cpu),
            Box::new(memory),
            Box::new(add),
            Box::new(sub),
            Box::new(bitwise),
            Box::new(shift),
            Box::new(lt),
            Box::new(bytes),
        ];

        // Compute some statistics.
        let mut main_cols = 0usize;
        let mut perm_cols = 0usize;
        for chip in chips.iter() {
            main_cols += chip.air_width();
            perm_cols += (chip.all_interactions().len() + 1) * 5;
        }
        println!("MAIN_COLS: {}", main_cols);
        println!("PERM_COLS: {}", perm_cols);

        // For each chip, generate the trace.
        let traces = chips
            .iter()
            .map(|chip| chip.generate_trace(self))
            .collect::<Vec<_>>();
        // NOTE(Uma): to debug the CPU & Memory interactions, you can use something like this: https://gist.github.com/puma314/1318b2805acce922604e1457e0211c8f

        // For each trace, compute the degree.
        let degrees: [usize; NUM_CHIPS] = traces
            .iter()
            .map(|trace| trace.height())
            .collect::<Vec<_>>()
            .try_into()
            .unwrap();
        let log_degrees = degrees.map(|d| log2_strict_usize(d));
        let max_constraint_degree = 3;
        let log_quotient_degree = log2_ceil_usize(max_constraint_degree - 1);
        let g_subgroups = log_degrees.map(|log_deg| SC::Val::two_adic_generator(log_deg));

        // Commit to the batch of traces.
        let (main_commit, main_data) = config.pcs().commit_batches(traces.to_vec());
        challenger.observe(main_commit);

        // Obtain the challenges used for the permutation argument.
        let mut permutation_challenges: Vec<EF> = Vec::new();
        for _ in 0..2 {
            permutation_challenges.push(challenger.sample_ext_element());
        }

        // Generate the permutation traces.
        let permutation_traces = chips
            .iter()
            .enumerate()
            .map(|(i, chip)| {
                generate_permutation_trace(
                    chip.as_ref(),
                    &traces[i],
                    permutation_challenges.clone(),
                )
            })
            .collect::<Vec<_>>();

        // Commit to the permutation traces.
        let flattened_permutation_traces = permutation_traces
            .iter()
            .map(|trace| trace.flatten_to_base())
            .collect::<Vec<_>>();
        let (permutation_commit, permutation_data) =
            config.pcs().commit_batches(flattened_permutation_traces);
        challenger.observe(permutation_commit);

        // For each chip, compute the quotient polynomial.
        let main_ldes = config.pcs().get_ldes(&main_data);
        let permutation_ldes = config.pcs().get_ldes(&permutation_data);
        let alpha: SC::Challenge = challenger.sample_ext_element::<SC::Challenge>();

        // Compute the quotient values.
        let quotient_values = (0..chips.len()).map(|i| {
            quotient_values(
                config,
                &*chips[i],
                log_degrees[i],
                log_quotient_degree,
                &main_ldes[i],
                alpha,
            )
        });

        // Compute the quotient chunks.
        let quotient_chunks = quotient_values
            .map(|values| {
                decompose_and_flatten::<SC>(
                    values,
                    SC::Challenge::from_base(config.pcs().coset_shift()),
                    log_quotient_degree,
                )
            })
            .collect::<Vec<_>>();

        // Commit to the quotient chunks.
        let (quotient_commit, quotient_commit_data): (Vec<_>, Vec<_>) = (0..chips.len())
            .map(|i| {
                config.pcs().commit_shifted_batch(
                    quotient_chunks[i].clone(),
                    config
                        .pcs()
                        .coset_shift()
                        .exp_power_of_2(log_quotient_degree),
                )
            })
            .into_iter()
            .unzip();

        // Observe the quotient commitments.
        for commit in quotient_commit {
            challenger.observe(commit);
        }

        // Compute the quotient argument.
        let zeta: SC::Challenge = challenger.sample_ext_element();
        let zeta_and_next = [zeta, zeta * g_subgroups[0]];
        let prover_data_and_points = [
            (&main_data, zeta_and_next.as_slice()),
            (&permutation_data, zeta_and_next.as_slice()),
        ];
        let (openings, opening_proof) = config
            .pcs()
            .open_multi_batches(&prover_data_and_points, challenger);
        let (openings, opening_proofs): (Vec<_>, Vec<_>) = (0..chips.len())
            .map(|i| {
                let prover_data_and_points = [(&quotient_commit_data[i], zeta_and_next.as_slice())];
                config
                    .pcs()
                    .open_multi_batches(&prover_data_and_points, challenger)
            })
            .into_iter()
            .unzip();

        // Check that the table-specific constraints are correct for each chip.
        for i in 0..chips.len() {
            debug_constraints(
                &*chips[i],
                &traces[i],
                &permutation_traces[i],
                &permutation_challenges,
            );
        }

<<<<<<< HEAD
        // Check the permutation argument between all tables.
        // debug_cumulative_sums::<F, EF>(&permutation_traces[..]);
=======
        // // Check the permutation argument between all tables.
        debug_cumulative_sums::<F, EF>(&permutation_traces[..]);
>>>>>>> b688acd2
    }
}

#[cfg(test)]
#[allow(non_snake_case)]
pub mod tests {

    use crate::runtime::tests::fibonacci_program;
    use crate::runtime::tests::simple_program;
    use crate::runtime::Instruction;
    use crate::runtime::Runtime;
    use p3_baby_bear::BabyBear;
    use p3_challenger::DuplexChallenger;
    use p3_commit::ExtensionMmcs;
    use p3_dft::Radix2DitParallel;
    use p3_field::extension::BinomialExtensionField;
    use p3_field::Field;
    use p3_fri::FriBasedPcs;
    use p3_fri::FriConfigImpl;
    use p3_fri::FriLdt;
    use p3_keccak::Keccak256Hash;
    use p3_ldt::QuotientMmcs;
    use p3_mds::coset_mds::CosetMds;
    use p3_merkle_tree::FieldMerkleTreeMmcs;
    use p3_poseidon2::DiffusionMatrixBabybear;
    use p3_poseidon2::Poseidon2;
    use p3_symmetric::CompressionFunctionFromHasher;
    use p3_symmetric::SerializingHasher32;
    use p3_uni_stark::StarkConfigImpl;
    use rand::thread_rng;

    pub fn prove(program: Vec<Instruction>, pc: u32) {
        type Val = BabyBear;
        type Domain = Val;
        type Challenge = BinomialExtensionField<Val, 4>;
        type PackedChallenge = BinomialExtensionField<<Domain as Field>::Packing, 4>;

        type MyMds = CosetMds<Val, 16>;
        let mds = MyMds::default();

        type Perm = Poseidon2<Val, MyMds, DiffusionMatrixBabybear, 16, 5>;
        let perm = Perm::new_from_rng(8, 22, mds, DiffusionMatrixBabybear, &mut thread_rng());

        type MyHash = SerializingHasher32<Keccak256Hash>;
        let hash = MyHash::new(Keccak256Hash {});

        type MyCompress = CompressionFunctionFromHasher<Val, MyHash, 2, 8>;
        let compress = MyCompress::new(hash);

        type ValMmcs = FieldMerkleTreeMmcs<Val, MyHash, MyCompress, 8>;
        let val_mmcs = ValMmcs::new(hash, compress);

        type ChallengeMmcs = ExtensionMmcs<Val, Challenge, ValMmcs>;
        let challenge_mmcs = ChallengeMmcs::new(val_mmcs.clone());

        type Dft = Radix2DitParallel;
        let dft = Dft {};

        type Challenger = DuplexChallenger<Val, Perm, 16>;

        type Quotient = QuotientMmcs<Domain, Challenge, ValMmcs>;
        type MyFriConfig = FriConfigImpl<Val, Challenge, Quotient, ChallengeMmcs, Challenger>;
        let fri_config = MyFriConfig::new(40, challenge_mmcs);
        let ldt = FriLdt { config: fri_config };

        type Pcs = FriBasedPcs<MyFriConfig, ValMmcs, Dft, Challenger>;
        type MyConfig = StarkConfigImpl<Val, Challenge, PackedChallenge, Pcs, Challenger>;

        let pcs = Pcs::new(dft, val_mmcs, ldt);
        let config = StarkConfigImpl::new(pcs);
        let mut challenger = Challenger::new(perm.clone());

        let mut runtime = Runtime::new(program, pc);
        runtime.run();
        runtime.prove::<_, _, MyConfig>(&config, &mut challenger);
    }

    #[test]
    fn test_simple_prove() {
        let (program, pc) = simple_program();
        prove(program, pc);
    }

    #[test]
    fn test_fibonnaci_prove() {
        let (program, pc) = fibonacci_program();
        prove(program, pc);
    }
}<|MERGE_RESOLUTION|>--- conflicted
+++ resolved
@@ -191,13 +191,8 @@
             );
         }
 
-<<<<<<< HEAD
         // Check the permutation argument between all tables.
-        // debug_cumulative_sums::<F, EF>(&permutation_traces[..]);
-=======
-        // // Check the permutation argument between all tables.
         debug_cumulative_sums::<F, EF>(&permutation_traces[..]);
->>>>>>> b688acd2
     }
 }
 
