--- conflicted
+++ resolved
@@ -49,6 +49,12 @@
     FinalRecursive(ReduceProof<OuterSC>),
 }
 
+impl From<ShardProof<SP1SC>> for ReduceProofType {
+    fn from(proof: ShardProof<SP1SC>) -> Self {
+        ReduceProofType::SP1(proof.into())
+    }
+}
+
 #[derive(Serialize, Deserialize)]
 #[serde(bound(serialize = "ShardProof<SC>: Serialize"))]
 #[serde(bound(deserialize = "ShardProof<SC>: Deserialize<'de>"))]
@@ -58,6 +64,24 @@
     pub next_pc: SC::Val,
     pub start_shard: SC::Val,
     pub next_shard: SC::Val,
+}
+
+impl<SC: StarkGenericConfig> From<ShardProof<SC>> for ReduceProof<SC> {
+    fn from(proof: ShardProof<SC>) -> Self {
+        let pv = PublicValues::<Word<SC::Val>, SC::Val>::from_vec(proof.public_values.clone());
+
+        ReduceProof {
+            proof,
+            start_pc: pv.start_pc,
+            next_pc: pv.next_pc,
+            start_shard: pv.shard,
+            next_shard: if pv.next_pc == SC::Val::zero() {
+                SC::Val::zero()
+            } else {
+                pv.shard + SC::Val::one()
+            },
+        }
+    }
 }
 
 impl Default for SP1ProverImpl {
@@ -154,14 +178,9 @@
         &self,
         sp1_vk: &VerifyingKey<SP1SC>,
         sp1_challenger: Challenger<SP1SC>,
-<<<<<<< HEAD
-        reduce_proofs: &[ReduceProof],
-        deferred_proofs: &[(ReduceProof, &VerifyingKey<SP1SC>)],
-    ) -> ShardProof<SC>
-=======
         reduce_proofs: &[ReduceProofType],
+        deferred_proofs: &[(ShardProof<InnerSC>, &VerifyingKey<SP1SC>)],
     ) -> ReduceProof<SC>
->>>>>>> e75c467d
     where
         SC::Challenger: Clone,
         Com<SC>: Send + Sync,
@@ -253,23 +272,14 @@
 
         let deferred_sorted_indices: Vec<Vec<usize>> = deferred_proofs
             .iter()
-            .map(|p| match &p.0 {
-                ReduceProof::Recursive(proof) => {
-                    let indices = get_sorted_indices(&recursion_machine, proof);
-                    println!("indices = {:?}", indices);
-                    indices
-                }
-                _ => unreachable!(),
+            .map(|(proof, _)| {
+                let indices = get_sorted_indices(&recursion_machine, proof);
+                println!("indices = {:?}", indices);
+                indices
             })
             .collect();
 
-        let deferred_proof_vec: Vec<_> = deferred_proofs
-            .iter()
-            .map(|(p, _)| match p {
-                ReduceProof::Recursive(proof) => proof,
-                _ => unreachable!(),
-            })
-            .collect();
+        let deferred_proof_vec: Vec<_> = deferred_proofs.iter().map(|(proof, _)| proof).collect();
 
         // Generate inputs.
         let mut witness_stream = Vec::new();
@@ -362,7 +372,7 @@
         sp1_challenger: Challenger<SP1SC>,
         proof: Proof<SP1SC>,
         // deferred_proofs: &[(ReduceProof, &VerifyingKey<SP1SC>)],
-    ) -> ShardProof<InnerSC> {
+    ) -> ReduceProof<InnerSC> {
         let mut reduce_proofs = proof
             .shard_proofs
             .into_iter()
@@ -393,15 +403,11 @@
         }
         let last_proof = reduce_proofs.into_iter().next().unwrap();
         match last_proof {
-<<<<<<< HEAD
-            ReduceProof::Recursive(proof) => proof,
-            ReduceProof::SP1(_) => {
+            ReduceProofType::Recursive(proof) => proof,
+            ReduceProofType::SP1(_) => {
                 // If there's only one shard, we still want to wrap it into an inner proof.
                 self.reduce(sp1_vk, sp1_challenger, &[last_proof], &[])
             }
-=======
-            ReduceProofType::FinalRecursive(reduce_proof) => reduce_proof.proof,
->>>>>>> e75c467d
             _ => unreachable!(),
         }
     }
@@ -411,9 +417,8 @@
         &self,
         sp1_vk: &VerifyingKey<SP1SC>,
         sp1_challenger: Challenger<SP1SC>,
-<<<<<<< HEAD
-        mut proofs: Vec<ReduceProof>,
-    ) -> Vec<ReduceProof> {
+        mut proofs: Vec<ReduceProofType>,
+    ) -> Vec<ReduceProofType> {
         // if proofs.len() <= N {
         //     // With the last proof, we need to use outer config since the proof will be
         //     // verified in groth16 circuit.
@@ -423,19 +428,6 @@
         //     println!("final reduce duration = {}", duration);
         //     return vec![ReduceProof::FinalRecursive(proof)];
         // }
-=======
-        mut proofs: Vec<ReduceProofType>,
-    ) -> Vec<ReduceProofType> {
-        if proofs.len() <= N {
-            // With the last proof, we need to use outer config since the proof will be
-            // verified in groth16 circuit.
-            let start = Instant::now();
-            let proof: ReduceProof<OuterSC> = self.reduce(sp1_vk, sp1_challenger.clone(), &proofs);
-            let duration = start.elapsed().as_secs();
-            println!("final reduce duration = {}", duration);
-            return vec![ReduceProofType::FinalRecursive(proof)];
-        }
->>>>>>> e75c467d
 
         // If there's one proof at the end, just push it to the next layer.
         let last_proof = if proofs.len() % N == 1 {
@@ -549,7 +541,7 @@
         std::fs::write("final.bin", serialized).unwrap();
 
         // Wrap the final proof into a groth16 proof
-        prover.wrap(final_proof);
+        prover.wrap(final_proof.proof);
     }
 
     #[ignore]
@@ -611,7 +603,7 @@
                     prover.reduce_tree::<2>(&fibonacci_vk, challenger, fibonacci_proof);
 
                 let proof = Proof {
-                    shard_proofs: vec![final_proof],
+                    shard_proofs: vec![final_proof.proof],
                 };
                 let serialized = bincode::serialize(&proof).unwrap();
                 std::fs::write("inner_proof.bin", serialized).unwrap();
@@ -659,14 +651,15 @@
             challenger.observe(shard_proof.commitment.main_commit);
             challenger.observe_slice(&shard_proof.public_values.to_vec());
         }
-        let reduce_proofs = vec![ReduceProof::SP1(proof.shard_proofs[0].clone())];
-        let reduce_proof_to_verify =
-            ReduceProof::Recursive(proof_to_verify.shard_proofs[0].clone());
-        let reduced_proof: ShardProof<InnerSC> = prover.reduce(
-            &verify_vk,
-            challenger,
-            &reduce_proofs,
-            &[(reduce_proof_to_verify, &fibonacci_vk)],
-        );
+        let reduce_proofs = vec![proof.shard_proofs[0].clone().into()];
+        let reduce_proof_to_verify = proof_to_verify.shard_proofs[0].clone();
+        let reduced_proof: ShardProof<InnerSC> = prover
+            .reduce(
+                &verify_vk,
+                challenger,
+                &reduce_proofs,
+                &[(reduce_proof_to_verify, &fibonacci_vk)],
+            )
+            .proof;
     }
 }