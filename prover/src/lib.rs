--- conflicted
+++ resolved
@@ -760,15 +760,11 @@
         tracing::info!("verify core");
         prover.verify(&core_proof.proof, &vk).unwrap();
 
-        tracing::info!("reduce");
-<<<<<<< HEAD
-        let reduced_proof = prover.compress(&vk, core_proof, vec![]);
-=======
-        let reduced_proof = prover.reduce(&vk, core_proof.proof, vec![]);
->>>>>>> 2972d711
+        tracing::info!("compress");
+        let compressed_proof = prover.compress(&vk, core_proof, vec![]);
 
         tracing::info!("wrap bn254");
-        let wrapped_bn254_proof = prover.wrap_bn254(&vk, reduced_proof);
+        let wrapped_bn254_proof = prover.wrap_bn254(&vk, compressed_proof);
 
         tracing::info!("groth16");
         prover.wrap_groth16(wrapped_bn254_proof, PathBuf::from("build"));
@@ -827,19 +823,11 @@
 
         // Generate recursive proof of first subproof
         println!("reduce subproof 1");
-<<<<<<< HEAD
         let deferred_reduce_1 = prover.compress(&keccak_vk, deferred_proof_1, vec![]);
 
         // Generate recursive proof of second subproof
         println!("reduce subproof 2");
         let deferred_reduce_2 = prover.compress(&keccak_vk, deferred_proof_2, vec![]);
-=======
-        let deferred_reduce_1 = prover.reduce(&keccak_vk, deferred_proof_1.proof, vec![]);
-
-        // Generate recursive proof of second subproof
-        println!("reduce subproof 2");
-        let deferred_reduce_2 = prover.reduce(&keccak_vk, deferred_proof_2.proof, vec![]);
->>>>>>> 2972d711
 
         // Run verify program with keccak vkey, subproofs, and their committed values
         let mut stdin = SP1Stdin::new();
