use std::{
    fs::{self, File},
    io::Read,
};

use sp1_core::{
    air::{MachineAir, Word},
    io::SP1Stdin,
    runtime::{Program, Runtime},
    stark::{Dom, ShardProof, StarkGenericConfig, StarkMachine, StarkVerifyingKey, Val},
};
use sp1_recursion_program::{stark::EMPTY, types::QuotientDataValues};

use crate::SP1CoreProof;

impl SP1CoreProof {
    pub fn save(&self, path: &str) -> Result<(), std::io::Error> {
        let data = serde_json::to_string(self).unwrap();
        fs::write(path, data).unwrap();
        Ok(())
    }
}

<<<<<<< HEAD
pub fn get_chip_quotient_data<SC: StarkGenericConfig, A: MachineAir<Val<SC>>>(
    machine: &StarkMachine<SC, A>,
    proof: &ShardProof<SC>,
) -> Vec<QuotientDataValues> {
    machine
        .shard_chips_ordered(&proof.chip_ordering)
        .map(|chip| {
            let log_quotient_degree = chip.log_quotient_degree();
            QuotientDataValues {
                log_quotient_degree,
                quotient_size: 1 << log_quotient_degree,
            }
        })
        .collect()
=======
/// Get the number of cycles for a given program.
pub fn get_cycles(elf: &[u8], stdin: &SP1Stdin) -> u64 {
    let program = Program::from(elf);
    let mut runtime = Runtime::new(program);
    runtime.write_vecs(&stdin.buffer);
    runtime.run();
    runtime.state.global_clk
}

/// Load an ELF file from a given path.
pub fn load_elf(path: &str) -> Result<Vec<u8>, std::io::Error> {
    let mut elf_code = Vec::new();
    File::open(path)?.read_to_end(&mut elf_code)?;
    Ok(elf_code)
>>>>>>> 42f79793
}

pub fn get_sorted_indices<SC: StarkGenericConfig, A: MachineAir<Val<SC>>>(
    machine: &StarkMachine<SC, A>,
    proof: &ShardProof<SC>,
) -> Vec<usize> {
    machine
        .chips_sorted_indices(proof)
        .into_iter()
        .map(|x| match x {
            Some(x) => x,
            None => EMPTY,
        })
        .collect()
}

pub fn get_preprocessed_data<SC: StarkGenericConfig, A: MachineAir<Val<SC>>>(
    machine: &StarkMachine<SC, A>,
    vk: &StarkVerifyingKey<SC>,
) -> (Vec<usize>, Vec<Dom<SC>>) {
    let chips = machine.chips();
    let (prep_sorted_indices, prep_domains) = machine
        .preprocessed_chip_ids()
        .into_iter()
        .map(|chip_idx| {
            let name = chips[chip_idx].name().clone();
            let prep_sorted_idx = vk.chip_ordering[&name];
            (prep_sorted_idx, vk.chip_information[prep_sorted_idx].1)
        })
        .unzip();
    (prep_sorted_indices, prep_domains)
}

pub fn words_to_bytes<T: Copy>(words: &[Word<T>]) -> Vec<T> {
    return words.iter().flat_map(|word| word.0).collect();
}<|MERGE_RESOLUTION|>--- conflicted
+++ resolved
@@ -21,7 +21,6 @@
     }
 }
 
-<<<<<<< HEAD
 pub fn get_chip_quotient_data<SC: StarkGenericConfig, A: MachineAir<Val<SC>>>(
     machine: &StarkMachine<SC, A>,
     proof: &ShardProof<SC>,
@@ -36,7 +35,8 @@
             }
         })
         .collect()
-=======
+}
+
 /// Get the number of cycles for a given program.
 pub fn get_cycles(elf: &[u8], stdin: &SP1Stdin) -> u64 {
     let program = Program::from(elf);
@@ -51,7 +51,6 @@
     let mut elf_code = Vec::new();
     File::open(path)?.read_to_end(&mut elf_code)?;
     Ok(elf_code)
->>>>>>> 42f79793
 }
 
 pub fn get_sorted_indices<SC: StarkGenericConfig, A: MachineAir<Val<SC>>>(
