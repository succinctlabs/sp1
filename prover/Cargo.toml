--- conflicted
+++ resolved
@@ -7,24 +7,14 @@
 license = "MIT OR Apache-2.0"
 
 [dependencies]
-<<<<<<< HEAD
-sp1-recursion-program = { path = "../recursion/program" }
-sp1-recursion-static-program = { path = "../recursion/static-program" }
-sp1-recursion-circuit = { path = "../recursion/circuit" }
-sp1-recursion-compiler = { path = "../recursion/compiler" }
-sp1-recursion-core = { path = "../recursion/core" }
-sp1-recursion-gnark-ffi = { path = "../recursion/gnark-ffi" }
-sp1-core = { path = "../core" }
-sp1-primitives = { path = "../primitives" }
-=======
 sp1-recursion-program = { path = "../recursion/program", version = "0.0.2-test" }
+sp1-recursion-static-program = { path = "../recursion/static-program", version = "0.0.2-test" }
 sp1-recursion-circuit = { path = "../recursion/circuit", version = "0.0.2-test" }
 sp1-recursion-compiler = { path = "../recursion/compiler", version = "0.0.2-test" }
 sp1-recursion-core = { path = "../recursion/core", version = "0.0.2-test" }
 sp1-recursion-gnark-ffi = { path = "../recursion/gnark-ffi", version = "0.0.2-test" }
 sp1-core = { path = "../core", version = "0.0.2-test" }
 sp1-primitives = { path = "../primitives", version = "0.0.2-test" }
->>>>>>> f11e51a8
 p3-field = { workspace = true }
 p3-challenger = { workspace = true }
 p3-baby-bear = { workspace = true }
