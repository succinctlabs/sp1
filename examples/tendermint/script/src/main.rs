use sp1_sdk::SP1ProofWithPublicValues;
use std::time::Duration;

use sp1_sdk::{utils, ProverClient, SP1Stdin};

use tendermint_light_client_verifier::{
    options::Options, types::LightBlock, ProdVerifier, Verdict, Verifier,
};

use crate::util::load_light_block;

const TENDERMINT_ELF: &[u8] = include_bytes!("../../program/elf/riscv32im-succinct-zkvm-elf");

mod util;

fn get_light_blocks() -> (LightBlock, LightBlock) {
    let light_block_1 = load_light_block(2279100).expect("Failed to generate light block 1");
    let light_block_2 = load_light_block(2279130).expect("Failed to generate light block 2");
    (light_block_1, light_block_2)
}

fn main() {
    // Generate proof.
    utils::setup_logger();

    // Load light blocks from the `files` subdirectory
    let (light_block_1, light_block_2) = get_light_blocks();

    let expected_verdict = verify_blocks(light_block_1.clone(), light_block_2.clone());

    let mut stdin = SP1Stdin::new();

    let encoded_1 = serde_cbor::to_vec(&light_block_1).unwrap();
    let encoded_2 = serde_cbor::to_vec(&light_block_2).unwrap();

    stdin.write_vec(encoded_1);
    stdin.write_vec(encoded_2);

    // TODO: normally we could just write the LightBlock, but bincode doesn't work with LightBlock.
    // The following code will panic.
    // let encoded: Vec<u8> = bincode::serialize(&light_block_1).unwrap();
    // let decoded: LightBlock = bincode::deserialize(&encoded[..]).unwrap();

    let client = ProverClient::new();
    let (pk, vk) = client.setup(TENDERMINT_ELF);

    let execute = client.execute(TENDERMINT_ELF, stdin.clone()).run().expect("proving failed");

<<<<<<< HEAD
    let proof = client.prove(&pk, stdin).core().run().expect("proving failed");
=======
    let proof = client.prove(&pk, stdin).run().expect("proving failed");
>>>>>>> e601239e

    // Verify proof.
    client.verify(&proof, &vk).expect("verification failed");

    // Verify the public values
    let mut expected_public_values: Vec<u8> = Vec::new();
    expected_public_values.extend(light_block_1.signed_header.header.hash().as_bytes());
    expected_public_values.extend(light_block_2.signed_header.header.hash().as_bytes());
    expected_public_values.extend(serde_cbor::to_vec(&expected_verdict).unwrap());

    assert_eq!(proof.public_values.as_ref(), expected_public_values);

    // Test a round trip of proof serialization and deserialization.
    proof.save("proof-with-pis.bin").expect("saving proof failed");
    let deserialized_proof =
        SP1ProofWithPublicValues::load("proof-with-pis.bin").expect("loading proof failed");

    // Verify the deserialized proof.
    client.verify(&deserialized_proof, &vk).expect("verification failed");

    println!("successfully generated and verified proof for the program!")
}

fn verify_blocks(light_block_1: LightBlock, light_block_2: LightBlock) -> Verdict {
    let vp = ProdVerifier::default();
    let opt = Options {
        trust_threshold: Default::default(),
        trusting_period: Duration::from_secs(500),
        clock_drift: Default::default(),
    };
    let verify_time = light_block_2.time() + Duration::from_secs(20);
    vp.verify_update_header(
        light_block_2.as_untrusted_state(),
        light_block_1.as_trusted_state(),
        &opt,
        verify_time.unwrap(),
    )
}<|MERGE_RESOLUTION|>--- conflicted
+++ resolved
@@ -46,11 +46,7 @@
 
     let execute = client.execute(TENDERMINT_ELF, stdin.clone()).run().expect("proving failed");
 
-<<<<<<< HEAD
-    let proof = client.prove(&pk, stdin).core().run().expect("proving failed");
-=======
     let proof = client.prove(&pk, stdin).run().expect("proving failed");
->>>>>>> e601239e
 
     // Verify proof.
     client.verify(&proof, &vk).expect("verification failed");
