# Advanced Usage

## Execution Only

We recommend that during development of large programs (> 1 million cycles) that you do not generate proofs each time.
Instead, you should have your script only execute the program with the RISC-V runtime and read `public_values`. Here is an example:

```rust,noplayground
{{#include ../../examples/fibonacci/script/bin/execute.rs}}
```

If execution of your program succeeds, then proof generation should succeed as well! (Unless there is a bug in our zkVM implementation.)

## Compressed Proofs

With the `ProverClient`, the default `prove` function generates a proof that is succinct, but can have size that scales with the number of cycles of the program. To generate a compressed proof of constant size, you can use the `prove_compressed` function instead. This will use STARK recursion to generate a proof that is constant size (around 7Kb), but will be slower than just calling `prove`, as it will use recursion to combine the core SP1 proof into a single constant-sized proof.

```rust,noplayground
{{#include ../../examples/fibonacci/script/bin/compressed.rs}}
```

<<<<<<< HEAD
You can run the above script with `RUST_LOG=info cargo run --bin compressed --release` from `examples/fibonacci/script`.

## Logging and Tracing Information
=======
## Memory Usage

To control the memory usage of the prover, you can use the `SHARD_BATCH_SIZE` env variable which 
will control the number of shards that are generated in parallel at once.  By default, this is set to `0`, which means that the prover will generate all shards in parallel. 
>>>>>>> 33e0e0b8

You can use `utils::setup_logger()` to enable logging information respectively. You should only use one or the other of these functions.

**Logging:**

```rust,noplayground
utils::setup_logger();
```

You must run your command with:

```bash
RUST_LOG=info cargo run --release
```

## CPU Acceleration

To enable CPU acceleration, you can use the `RUSTFLAGS` environment variable to enable the `target-cpu=native` flag when running your script. This will enable the compiler to generate code that is optimized for your CPU.

```bash
RUSTFLAGS='-C target-cpu=native' cargo run --release
```

Currently there is support for AVX512 and NEON SIMD instructions. For NEON, you must also enable the `sp1-sdk` feature `neon` in your script crate's `Cargo.toml` file.

```toml
sp1-sdk = { git = "https://github.com/succinctlabs/sp1", features = ["neon"] }
```

## Performance

For maximal performance, you should run proof generation with the following command and vary your `shard_size` depending on your program's number of cycles.

```rust,noplayground
SHARD_SIZE=4194304 RUST_LOG=info RUSTFLAGS='-C target-cpu=native' cargo run --release
```

You can also use the `SAVE_DISK_THRESHOLD` env variable to control whether shards are saved to disk or not.
This is useful for controlling memory usage.

```rust,noplayground
SAVE_DISK_THRESHOLD=64 SHARD_SIZE=2097152 RUST_LOG=info RUSTFLAGS='-C target-cpu=native' cargo run --release
```<|MERGE_RESOLUTION|>--- conflicted
+++ resolved
@@ -19,16 +19,9 @@
 {{#include ../../examples/fibonacci/script/bin/compressed.rs}}
 ```
 
-<<<<<<< HEAD
 You can run the above script with `RUST_LOG=info cargo run --bin compressed --release` from `examples/fibonacci/script`.
 
 ## Logging and Tracing Information
-=======
-## Memory Usage
-
-To control the memory usage of the prover, you can use the `SHARD_BATCH_SIZE` env variable which 
-will control the number of shards that are generated in parallel at once.  By default, this is set to `0`, which means that the prover will generate all shards in parallel. 
->>>>>>> 33e0e0b8
 
 You can use `utils::setup_logger()` to enable logging information respectively. You should only use one or the other of these functions.
 
@@ -66,8 +59,7 @@
 SHARD_SIZE=4194304 RUST_LOG=info RUSTFLAGS='-C target-cpu=native' cargo run --release
 ```
 
-You can also use the `SAVE_DISK_THRESHOLD` env variable to control whether shards are saved to disk or not.
-This is useful for controlling memory usage.
+## Memory Usage
 
 ```rust,noplayground
 SAVE_DISK_THRESHOLD=64 SHARD_SIZE=2097152 RUST_LOG=info RUSTFLAGS='-C target-cpu=native' cargo run --release
