--- conflicted
+++ resolved
@@ -9,43 +9,18 @@
 pub mod client;
 pub mod utils;
 
-use sp1_prover::SP1ProverImpl;
-pub use sp1_prover::{SP1ProofWithIO, SP1PublicValues, SP1Stdin};
-
+use anyhow::{Context, Ok, Result};
 use proto::network::{ProofStatus, TransactionStatus};
-use sp1_prover::SP1SC;
-
-use crate::client::NetworkClient;
-use crate::utils::StageProgressBar;
-use anyhow::{Context, Ok, Result};
-<<<<<<< HEAD
-=======
-use serde::de::DeserializeOwned;
-use serde::{Deserialize, Serialize};
-use sp1_core::runtime::{Program, Runtime};
-use sp1_core::stark::{Com, DeferredDigest, PcsProverData, RiscvAir};
-use sp1_core::stark::{
-    MachineProof, OpeningProof, ProgramVerificationError, ShardMainData, StarkGenericConfig,
-};
+use sp1_core::runtime::Program;
 use sp1_core::utils::run_and_prove;
->>>>>>> 08a62812
+use sp1_prover::{CoreSC, SP1CoreProof, SP1Prover, SP1PublicValues, SP1Stdin};
 use std::env;
 use std::time::Duration;
 use tokio::runtime;
 use tokio::time::sleep;
-<<<<<<< HEAD
-=======
-use util::StageProgressBar;
-
-/// A proof of a RISCV ELF execution with given inputs and outputs.
-#[derive(Serialize, Deserialize)]
-pub struct SP1ProofWithIO<SC: StarkGenericConfig + Serialize + DeserializeOwned> {
-    #[serde(with = "proof_serde")]
-    pub proof: MachineProof<SC>,
-    pub stdin: SP1Stdin,
-    pub public_values: SP1PublicValues,
-}
->>>>>>> 08a62812
+
+use crate::client::NetworkClient;
+use crate::utils::StageProgressBar;
 
 /// A client that can prove RISCV ELFs and verify those proofs.
 pub struct ProverClient {
@@ -80,12 +55,12 @@
 
     /// Executes the elf with the given inputs and returns the output.
     pub fn execute(elf: &[u8], stdin: SP1Stdin) -> Result<SP1PublicValues> {
-        Ok(SP1ProverImpl::execute(elf, &stdin.buffer))
+        Ok(SP1Prover::execute(elf, &stdin))
     }
 
     /// Generate a proof for the execution of the ELF with the given public inputs. If a
     /// NetworkClient is configured, it uses remote proving, otherwise, it proves locally.
-    pub fn prove(&self, elf: &[u8], stdin: SP1Stdin) -> Result<SP1ProofWithIO<SP1SC>> {
+    pub fn prove(&self, elf: &[u8], stdin: SP1Stdin) -> Result<SP1CoreProof> {
         if self.client.is_some() {
             println!("Proving remotely");
             self.prove_remote(elf, stdin)
@@ -102,7 +77,7 @@
         &self,
         elf: &[u8],
         stdin: SP1Stdin,
-    ) -> Result<SP1ProofWithIO<SP1SC>, anyhow::Error> {
+    ) -> Result<SP1CoreProof, anyhow::Error> {
         let client = self
             .client
             .as_ref()
@@ -147,22 +122,20 @@
     }
 
     // Generate a proof remotely using the Succinct Network in a sync context.
-    pub fn prove_remote(
-        &self,
-        elf: &[u8],
-        stdin: SP1Stdin,
-    ) -> Result<SP1ProofWithIO<SP1SC>, anyhow::Error> {
+    pub fn prove_remote(&self, elf: &[u8], stdin: SP1Stdin) -> Result<SP1CoreProof, anyhow::Error> {
         let rt = runtime::Runtime::new()?;
         rt.block_on(async { self.prove_remote_async(elf, stdin).await })
     }
 
     // Generate a proof locally for the execution of the ELF with the given public inputs.
-    pub fn prove_local(&self, elf: &[u8], stdin: SP1Stdin) -> Result<SP1ProofWithIO<SP1SC>> {
-        let public_values = SP1ProverImpl::execute(elf, &stdin.buffer);
-        let proof = SP1ProverImpl::prove(elf, &stdin.buffer);
-        Ok(SP1ProofWithIO::<SP1SC> {
-            proof,
-            stdin,
+    pub fn prove_local(&self, elf: &[u8], stdin: SP1Stdin) -> Result<SP1CoreProof> {
+        let config = CoreSC::default();
+        let program = Program::from(elf);
+        let (proof, public_values_stream) = run_and_prove(program.clone(), &stdin.buffer, config);
+        let public_values = SP1PublicValues::from(&public_values_stream);
+        Ok(SP1CoreProof {
+            shard_proofs: proof.shard_proofs,
+            stdin: stdin.clone(),
             public_values,
         })
     }
@@ -233,12 +206,8 @@
         })
     }
 
-    pub fn verify(&self, elf: &[u8], proof: &SP1ProofWithIO<SP1SC>) -> Result<()> {
-        let res = SP1ProverImpl::verify_with_config(elf, proof, SP1SC::default());
-        if res.is_ok() {
-            Ok(())
-        } else {
-            Err(anyhow::anyhow!("Proof verification failed"))
-        }
+    pub fn verify(&self, _elf: &[u8], _proof: &SP1CoreProof) -> Result<()> {
+        // TODO:
+        Ok(())
     }
 }