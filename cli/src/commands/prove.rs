--- conflicted
+++ resolved
@@ -68,41 +68,7 @@
 
 impl ProveCmd {
     pub fn run(&self) -> Result<()> {
-<<<<<<< HEAD
         let elf_path = build_program()?;
-=======
-        let metadata_cmd = cargo_metadata::MetadataCommand::new();
-        let metadata = metadata_cmd.exec().unwrap();
-        let root_package = metadata.root_package();
-        let root_package_name = root_package.as_ref().map(|p| &p.name);
-
-        let build_target = "riscv32im-succinct-zkvm-elf";
-        let rust_flags = [
-            "-C",
-            "passes=loweratomic",
-            "-C",
-            "link-arg=-Ttext=0x00200800",
-            "-C",
-            "panic=abort",
-        ];
-
-        Command::new("cargo")
-            .env("RUSTUP_TOOLCHAIN", "succinct")
-            .env("CARGO_ENCODED_RUSTFLAGS", rust_flags.join("\x1f"))
-            .env("SUCCINCT_BUILD_IGNORE", "1")
-            .args(["build", "--release", "--target", build_target, "--locked"])
-            .run()
-            .unwrap();
-
-        let elf_path = metadata
-            .target_directory
-            .join(build_target)
-            .join("release")
-            .join(root_package_name.unwrap());
-        let elf_dir = metadata.target_directory.parent().unwrap().join("elf");
-        fs::create_dir_all(&elf_dir)?;
-        fs::copy(&elf_path, elf_dir.join("riscv32im-succinct-zkvm-elf"))?;
->>>>>>> 54b64b64
 
         if !self.profile {
             match env::var("RUST_LOG") {
